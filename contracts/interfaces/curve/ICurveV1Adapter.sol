--- conflicted
+++ resolved
@@ -19,12 +19,17 @@
     /// @dev `dx` and `min_dy` parameters are ignored because calldata is passed directly to the target contract
     function exchange(int128 i, int128 j, uint256, uint256) external;
 
-<<<<<<< HEAD
+    /// @notice `exchange` wrapper to support newer pools which accept uint256 for token indices
+    function exchange(uint256 i, uint256 j, uint256, uint256) external;
+
     /// @notice Exchanges the entire balance of one pool asset to another, disables input asset
     /// @param i Index of the asset to spend
     /// @param j Index of the asset to receive
     /// @param rateMinRAY Minimum exchange rate between assets i and j, scaled by 1e27
     function exchange_all(int128 i, int128 j, uint256 rateMinRAY) external;
+
+    /// @notice `exchange_all` wrapper to support newer pools which accept uint256 for token indices
+    function exchange_all(uint256 i, uint256 j, uint256 rateMinRAY) external;
 
     /// @notice Exchanges one pool's underlying asset to another
     /// @param i Index of the underlying asset to spend
@@ -32,93 +37,50 @@
     /// @dev `dx` and `min_dy` parameters are ignored because calldata is passed directly to the target contract
     function exchange_underlying(int128 i, int128 j, uint256, uint256) external;
 
+    /// @notice `exchange_underlying` wrapper to support newer pools which accept uint256 for token indices
+    function exchange_underlying(uint256 i, uint256 j, uint256, uint256) external;
+
     /// @notice Exchanges the entire balance of one pool's underlying asset to another, disables input asset
     /// @param i Index of the underlying asset to spend
     /// @param j Index of the underlying asset to receive
     /// @param rateMinRAY Minimum exchange rate between underlying assets i and j, scaled by 1e27
     function exchange_all_underlying(int128 i, int128 j, uint256 rateMinRAY) external;
 
+    /// @notice `exchange_all_underlying` wrapper to support newer pools which accept uint256 for token indices
+    function exchange_all_underlying(uint256 i, uint256 j, uint256 rateMinRAY) external;
+
     /// @notice Adds given amount of asset as liquidity to the pool
     /// @param amount Amount to deposit
-=======
-    function exchange(uint256 i, uint256 j, uint256, uint256) external;
-
-    /// @dev Sends an order to exchange the entire balance of one asset to another
-    /// @param i Index for the coin sent
-    /// @param j Index for the coin received
-    /// @param rateMinRAY Minimum exchange rate between coins i and j
-    function exchange_all(int128 i, int128 j, uint256 rateMinRAY) external;
-
-    function exchange_all(uint256 i, uint256 j, uint256 rateMinRAY) external;
-
-    /// @dev Sends an order to exchange one underlying asset to another
-    /// @param i Index for the underlying coin sent
-    /// @param j Index for the underlying coin received
-    function exchange_underlying(int128 i, int128 j, uint256, uint256) external;
-
-    function exchange_underlying(uint256 i, uint256 j, uint256, uint256) external;
-
-    /// @dev Sends an order to exchange the entire balance of one underlying asset to another
-    /// @param i Index for the underlying coin sent
-    /// @param j Index for the underlying coin received
-    /// @param rateMinRAY Minimum exchange rate between underlyings i and j
-    function exchange_all_underlying(int128 i, int128 j, uint256 rateMinRAY) external;
-
-    function exchange_all_underlying(uint256 i, uint256 j, uint256 rateMinRAY) external;
-
-    /// @dev Sends an order to add liquidity with only 1 input asset
-    /// @param amount Amount of asset to deposit
->>>>>>> 0370ffd7
     /// @param i Index of the asset to deposit
     /// @param minAmount Minimum amount of LP tokens to receive
     function add_liquidity_one_coin(uint256 amount, int128 i, uint256 minAmount) external;
 
-<<<<<<< HEAD
-    /// @notice Adds the entire balance of asset as liquidity to the pool, disables this asset
-=======
+    /// @notice `add_liquidity_one_coin` wrapper to support newer pools which accept uint256 for token indices
     function add_liquidity_one_coin(uint256 amount, uint256 i, uint256 minAmount) external;
 
-    /// @dev Sends an order to add liquidity with only 1 input asset, using the entire balance
->>>>>>> 0370ffd7
+    /// @notice Adds the entire balance of asset as liquidity to the pool, disables this asset
     /// @param i Index of the asset to deposit
     /// @param rateMinRAY Minimum exchange rate between deposited asset and LP token, scaled by 1e27
     function add_all_liquidity_one_coin(int128 i, uint256 rateMinRAY) external;
 
-<<<<<<< HEAD
+    /// @notice `add_all_liquidity_one_coin` wrapper to support newer pools which accept uint256 for token indices
+    function add_all_liquidity_one_coin(uint256 i, uint256 rateMinRAY) external;
+
     /// @notice Removes liquidity from the pool in a specified asset
     /// @param i Index of the asset to withdraw
     /// @dev `_token_amount` and `min_amount` parameters are ignored because calldata is passed directly to the target contract
     function remove_liquidity_one_coin(uint256, int128 i, uint256) external;
 
+    /// @notice `remove_liquidity_one_coin` wrapper to support newer pools which accept uint256 for token indices
+    function remove_liquidity_one_coin(uint256, uint256 i, uint256) external;
+
     /// @notice Removes all liquidity from the pool in a specified asset
     /// @param i Index of the asset to withdraw
     /// @param rateMinRAY Minimum exchange rate between LP token and received token
     function remove_all_liquidity_one_coin(int128 i, uint256 rateMinRAY) external;
-=======
-    function add_all_liquidity_one_coin(uint256 i, uint256 rateMinRAY) external;
 
-    /// @dev Sends an order to remove liquidity from a pool in a single asset
-    /// @param i Index of the asset to withdraw
-    /// @notice `_token_amount` and `min_amount` are ignored since the calldata is routed directly to the target
-    function remove_liquidity_one_coin(
-        uint256, // _token_amount,
-        int128 i,
-        uint256 // min_amount
-    ) external;
-
-    function remove_liquidity_one_coin(uint256, uint256 i, uint256) external;
-
-    /// @dev Sends an order to remove all liquidity from the pool in a single asset
-    /// @param i Index of the asset to withdraw
-    /// @param minRateRAY Minimal exchange rate between the LP token and the received token
-    function remove_all_liquidity_one_coin(int128 i, uint256 minRateRAY) external;
-
+    /// @notice `remove_all_liquidity_one_coin` wrapper to support newer pools which accept uint256 for token indices
     function remove_all_liquidity_one_coin(uint256 i, uint256 minRateRAY) external;
-
-    //
-    // GETTERS
-    //
->>>>>>> 0370ffd7
 
     /// @notice Pool LP token address (added for backward compatibility)
     function token() external view returns (address);
@@ -132,15 +94,11 @@
     /// @notice Base pool address (for metapools only)
     function metapoolBase() external view returns (address);
 
-<<<<<<< HEAD
     /// @notice Number of coins in the pool
-=======
+    function nCoins() external view returns (uint256);
+
     /// @dev Whether to use uint256 for token indexes in write functions
     function use256() external view returns (bool);
-
-    /// @dev Number of coins in the pool
->>>>>>> 0370ffd7
-    function nCoins() external view returns (uint256);
 
     /// @notice Token in the pool under index 0
     function token0() external view returns (address);
@@ -178,7 +136,6 @@
     /// @notice Underlying in the pool under index 3
     function underlying3() external view returns (address);
 
-<<<<<<< HEAD
     /// @notice Collateral token mask of underlying0 in the credit manager
     function underlying0Mask() external view returns (uint256);
 
@@ -190,12 +147,12 @@
 
     /// @notice Collateral token mask of underlying3 in the credit manager
     function underlying3Mask() external view returns (uint256);
-=======
-    /// @dev Returns the amount of lp token received when adding a single coin to the pool
-    /// @param amount Amount of coin to be deposited
-    /// @param i Index of a coin to be deposited
+
+    /// @notice Returns the amount of LP token received for adding a single asset to the pool
+    /// @param amount Amount to deposit
+    /// @param i Index of the asset to deposit
     function calc_add_one_coin(uint256 amount, int128 i) external view returns (uint256);
 
+    /// @notice `calc_add_one_coin` wrapper to support newer pools which accept uint256 for token indices
     function calc_add_one_coin(uint256 amount, uint256 i) external view returns (uint256);
->>>>>>> 0370ffd7
 }
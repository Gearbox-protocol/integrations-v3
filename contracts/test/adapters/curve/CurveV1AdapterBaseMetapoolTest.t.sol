--- conflicted
+++ resolved
@@ -99,12 +99,8 @@
         expectMulticallStackCalls(address(adapter), address(curveV1Mock), USER, callData, tokenIn, tokenOut, true);
 
         executeOneLineMulticall(
-<<<<<<< HEAD
-            address(adapter), abi.encodeCall(adapter.exchange_all_underlying, (0, 3, (RAY * 99) / 100))
-=======
             address(adapter),
             abi.encodeWithSignature("exchange_all_underlying(int128,int128,uint256)", 0, 3, (RAY * 99) / 100)
->>>>>>> 0370ffd7
         );
 
         expectBalance(Tokens.cLINK, creditAccount, 1);

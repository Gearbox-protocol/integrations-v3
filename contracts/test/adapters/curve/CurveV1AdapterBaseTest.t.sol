// SPDX-License-Identifier: UNLICENSED
// Gearbox Protocol. Generalized leverage for DeFi protocols
// (c) Gearbox Holdings, 2023
pragma solidity ^0.8.17;

import {CurveV1AdapterBase} from "../../../adapters/curve/CurveV1_Base.sol";
import {ICurveV1Adapter} from "../../../interfaces/curve/ICurveV1Adapter.sol";
import {ICurvePool} from "../../../integrations/curve/ICurvePool.sol";

import {CurveV1Mock} from "../../mocks/integrations/CurveV1Mock.sol";

import {Tokens} from "../../suites/TokensTestSuite.sol";

import {ICurvePool2Assets} from "../../../integrations/curve/ICurvePool_2.sol";
import {ICurvePool3Assets} from "../../../integrations/curve/ICurvePool_3.sol";
import {ICurvePool4Assets} from "../../../integrations/curve/ICurvePool_4.sol";

// TEST
import "../../lib/constants.sol";

import {CurveV1AdapterHelper} from "./CurveV1AdapterHelper.sol";

// EXCEPTIONS
import {
    ZeroAddressException, NotImplementedException
} from "@gearbox-protocol/core-v2/contracts/interfaces/IErrors.sol";
import {ICreditManagerV2Exceptions} from "@gearbox-protocol/core-v2/contracts/interfaces/ICreditManagerV2.sol";

/// @title CurveV1AdapterBaseTest
/// @notice Designed for unit test purposes only
contract CurveV1AdapterBaseTest is DSTest, CurveV1AdapterHelper {
    ICurveV1Adapter public adapter;
    CurveV1Mock public curveV1Mock;

    function setUp() public {
        _setUp(4);
    }

    function _setUp(uint256 nCoins) public {
        _setupCurveSuite(nCoins);

        curveV1Mock = CurveV1Mock(_curveV1MockAddr);

        curveV1Mock.setRate(0, 1, RAY); // USDC / DAI = 1 USD
        curveV1Mock.setRate(0, 2, (99 * RAY) / 100); // USDT / DAI = .99
        curveV1Mock.setRate(1, 2, (99 * RAY) / 100); // USDT / USDC = .99

        curveV1Mock.setRateUnderlying(0, 1, RAY); // USDC / DAI = 1 USD
        curveV1Mock.setRateUnderlying(0, 2, (99 * RAY) / 100); // USDT / DAI = .99
        curveV1Mock.setRateUnderlying(1, 2, (99 * RAY) / 100); // USDT / USDC = .99

        adapter = CurveV1AdapterBase(_adapterAddr);

        tokenTestSuite.mint(Tokens.USDT, address(curveV1Mock), 2 * DAI_ACCOUNT_AMOUNT);

        tokenTestSuite.mint(Tokens.USDC, address(curveV1Mock), 2 * DAI_ACCOUNT_AMOUNT);
    }

    ///
    ///
    ///  TESTS
    ///
    ///

    /// @dev [ACV1-1]: constructor reverts for zero addresses and non allowed tokens
    function test_ACV1_01_constructor_reverts_for_zero_addresses_and_non_allowed_tokens() public {
        evm.expectRevert(abi.encodeWithSelector(ZeroAddressException.selector));
        new CurveV1AdapterBase(
            address(creditManager),
            address(0),
            address(0),
            address(0),
            2
        );

        evm.expectRevert(abi.encodeWithSelector(ZeroAddressException.selector));
        new CurveV1AdapterBase(
            address(creditManager),
            address(curveV1Mock),
            address(0),
            address(0),
            2
        );

        evm.expectRevert(abi.encodeWithSelector(TokenIsNotInAllowedList.selector, DUMB_ADDRESS));

        new CurveV1AdapterBase(
            address(creditManager),
            address(curveV1Mock),
            DUMB_ADDRESS,
            address(0),
            2
        );

        address mock;

        for (uint256 i = 0; i < 4; i++) {
            uint256 nCoins = i <= 1 ? 2 : i + 1;

            address[] memory coins = new address[](nCoins);
            address[] memory underlying_coins = new address[](nCoins);

            for (uint256 j = 0; j < nCoins; j++) {
                coins[j] = tokenTestSuite.addressOf(Tokens.DAI);
                underlying_coins[j] = tokenTestSuite.addressOf(Tokens.DAI);
            }

            coins[i] = address(0);

            mock = address(new CurveV1Mock(coins, underlying_coins));
            evm.expectRevert(ZeroAddressException.selector);
            new CurveV1AdapterBase(
                address(creditManager),
                address(mock),
                lpToken,
                address(0),
                nCoins
            );
        }

        for (uint256 i = 0; i < 4; i++) {
            uint256 nCoins = i <= 1 ? 2 : i + 1;

            address[] memory coins = new address[](nCoins);
            address[] memory underlying_coins = new address[](nCoins);

            for (uint256 j = 0; j < nCoins; j++) {
                coins[j] = tokenTestSuite.addressOf(Tokens.DAI);
                underlying_coins[j] = tokenTestSuite.addressOf(Tokens.DAI);
            }

            coins[i] = DUMB_ADDRESS;

            mock = address(new CurveV1Mock(coins, underlying_coins));
            evm.expectRevert(abi.encodeWithSelector(TokenIsNotInAllowedList.selector, DUMB_ADDRESS));
            new CurveV1AdapterBase(
                address(creditManager),
                address(mock),
                lpToken,
                address(0),
                nCoins
            );

            coins[i] = tokenTestSuite.addressOf(Tokens.DAI);
            underlying_coins[i] = DUMB_ADDRESS;

            mock = address(new CurveV1Mock(coins, underlying_coins));
            evm.expectRevert(abi.encodeWithSelector(TokenIsNotInAllowedList.selector, DUMB_ADDRESS));
            new CurveV1AdapterBase(
                address(creditManager),
                address(mock),
                lpToken,
                address(0),
                nCoins
            );
        }
    }

    /// @dev [ACV1-2]: constructor sets correct values
    function test_ACV1_02_constructor_sets_correct_values() public {
        assertEq(address(adapter.creditManager()), address(creditManager), "Incorrect creditManager");
        assertEq(address(adapter.targetContract()), address(curveV1Mock), "Incorrect router");
        assertEq(address(adapter.token()), address(curveV1Mock.token()), "Incorrect LP token");
        assertEq(address(adapter.lp_token()), address(curveV1Mock.token()), "Incorrect LP token");
        assertEq(
            adapter.lpTokenMask(), creditManager.tokenMasksMap(address(curveV1Mock.token())), "Incorrect LP token mask"
        );
        assertEq(adapter.nCoins(), 4, "Incorrect nCoins");

        // tokens
        assertEq(address(adapter.token0()), tokenTestSuite.addressOf(poolTkns[0]), "Incorrect token 0");
        assertEq(address(adapter.token1()), tokenTestSuite.addressOf(poolTkns[1]), "Incorrect token 1");
        assertEq(address(adapter.token2()), tokenTestSuite.addressOf(poolTkns[2]), "Incorrect token 2");
        assertEq(address(adapter.token3()), tokenTestSuite.addressOf(poolTkns[3]), "Incorrect token 3");

        // tokens masks
        assertEq(
            adapter.token0Mask(),
            creditManager.tokenMasksMap(tokenTestSuite.addressOf(poolTkns[0])),
            "Incorrect token 0 mask"
        );
        assertEq(
            adapter.token1Mask(),
            creditManager.tokenMasksMap(tokenTestSuite.addressOf(poolTkns[1])),
            "Incorrect token 1 mask"
        );
        assertEq(
            adapter.token2Mask(),
            creditManager.tokenMasksMap(tokenTestSuite.addressOf(poolTkns[2])),
            "Incorrect token 2 mask"
        );
        assertEq(
            adapter.token3Mask(),
            creditManager.tokenMasksMap(tokenTestSuite.addressOf(poolTkns[3])),
            "Incorrect token 3 mask"
        );

        // underlying tokens
        assertEq(
            address(adapter.underlying0()),
            tokenTestSuite.addressOf(underlyingPoolTkns[0]),
            "Incorrect underlying token 0"
        );
        assertEq(
            address(adapter.underlying1()),
            tokenTestSuite.addressOf(underlyingPoolTkns[1]),
            "Incorrect underlying token 1"
        );
        assertEq(
            address(adapter.underlying2()),
            tokenTestSuite.addressOf(underlyingPoolTkns[2]),
            "Incorrect underlying token 2"
        );
        assertEq(
            address(adapter.underlying3()),
            tokenTestSuite.addressOf(underlyingPoolTkns[3]),
            "Incorrect underlying token 3"
        );

<<<<<<< HEAD
        // underlying tokens masks
        assertEq(
            adapter.underlying0Mask(),
            creditManager.tokenMasksMap(tokenTestSuite.addressOf(underlyingPoolTkns[0])),
            "Incorrect underlying token 0 mask"
        );
        assertEq(
            adapter.underlying1Mask(),
            creditManager.tokenMasksMap(tokenTestSuite.addressOf(underlyingPoolTkns[1])),
            "Incorrect underlying token 1 mask"
        );
        assertEq(
            adapter.underlying2Mask(),
            creditManager.tokenMasksMap(tokenTestSuite.addressOf(underlyingPoolTkns[2])),
            "Incorrect underlying token 2 mask"
        );
        assertEq(
            adapter.underlying3Mask(),
            creditManager.tokenMasksMap(tokenTestSuite.addressOf(underlyingPoolTkns[3])),
            "Incorrect underlying token 3 mask"
        );
=======
        assertTrue(!adapter.use256(), "Adapter incorrectly uses uint256");
>>>>>>> 0370ffd7
    }

    /// @dev [ACV1-3]: exchange reverts if user has no account
    function test_ACV1_03_swap_reverts_if_user_has_no_account() public {
        evm.expectRevert(ICreditManagerV2Exceptions.HasNoOpenedAccountException.selector);
        executeOneLineMulticall(
            address(adapter), abi.encodeWithSignature("exchange(int128,int128,uint256,uint256)", 0, 1, 1, 1)
        );

        evm.expectRevert(ICreditManagerV2Exceptions.HasNoOpenedAccountException.selector);
        executeOneLineMulticall(
            address(adapter), abi.encodeWithSignature("exchange_all(int128,int128,uint256)", 0, 0, 1)
        );
    }

    /// @dev [ACV1-4]: exchange works for user as expected
    function test_ACV1_04_exchange_works_for_user_as_expected() public {
        setUp();

        address tokenIn = tokenTestSuite.addressOf(Tokens.cDAI);
        address tokenOut = tokenTestSuite.addressOf(Tokens.cUSDT);

        (address creditAccount,) = _openTestCreditAccount();

        expectAllowance(tokenIn, creditAccount, address(curveV1Mock), 0);

        addCollateral(Tokens.cDAI, DAI_ACCOUNT_AMOUNT);

        bytes memory callData = abi.encodeWithSignature(
            "exchange(int128,int128,uint256,uint256)", 0, 2, DAI_EXCHANGE_AMOUNT, (DAI_EXCHANGE_AMOUNT * 99) / 100
        );

        expectMulticallStackCalls(address(adapter), address(curveV1Mock), USER, callData, tokenIn, tokenOut, true);

        executeOneLineMulticall(address(adapter), callData);

        expectBalance(Tokens.cDAI, creditAccount, DAI_ACCOUNT_AMOUNT - DAI_EXCHANGE_AMOUNT);

        expectBalance(Tokens.cUSDT, creditAccount, (DAI_EXCHANGE_AMOUNT * 99) / 100);

        expectAllowance(tokenIn, creditAccount, address(curveV1Mock), 1);

        expectTokenIsEnabled(tokenOut, true);
    }

    /// @dev [ACV1-5]: exchnage_all works for user as expected
    function test_ACV1_05_exchnage_all_works_for_user_as_expected() public {
        setUp();

        address tokenIn = tokenTestSuite.addressOf(Tokens.cDAI);
        address tokenOut = tokenTestSuite.addressOf(Tokens.cUSDT);

        (address creditAccount,) = _openTestCreditAccount();

        expectAllowance(tokenIn, creditAccount, address(curveV1Mock), 0);

        addCollateral(Tokens.cDAI, DAI_ACCOUNT_AMOUNT);

        bytes memory callData = abi.encodeWithSignature(
            "exchange(int128,int128,uint256,uint256)",
            0,
            2,
            DAI_ACCOUNT_AMOUNT - 1,
            ((DAI_ACCOUNT_AMOUNT - 1) * 99) / 100
        );

        expectMulticallStackCalls(address(adapter), address(curveV1Mock), USER, callData, tokenIn, tokenOut, true);

        executeOneLineMulticall(
            address(adapter), abi.encodeWithSignature("exchange_all(int128,int128,uint256)", 0, 2, (99 * RAY) / 100)
        );

        expectBalance(Tokens.cDAI, creditAccount, 1);

        expectBalance(Tokens.cUSDT, creditAccount, ((DAI_ACCOUNT_AMOUNT - 1) * 99) / 100);

        expectAllowance(tokenIn, creditAccount, address(curveV1Mock), 1);

        expectTokenIsEnabled(tokenIn, false);
        expectTokenIsEnabled(tokenOut, true);
    }

    /// @dev [ACV1-6]: exchange_underlying works for user as expected
    function test_ACV1_06_exchange_underlying_works_for_user_as_expected() public {
        setUp();
        address tokenIn = tokenTestSuite.addressOf(Tokens.DAI);
        address tokenOut = tokenTestSuite.addressOf(Tokens.USDT);

        (address creditAccount, uint256 initialDAIbalance) = _openTestCreditAccount();

        expectAllowance(tokenIn, creditAccount, address(curveV1Mock), 0);

        bytes memory callData = abi.encodeWithSignature(
            "exchange_underlying(int128,int128,uint256,uint256)",
            0,
            2,
            DAI_EXCHANGE_AMOUNT,
            (DAI_EXCHANGE_AMOUNT * 99) / 100
        );

        expectMulticallStackCalls(address(adapter), address(curveV1Mock), USER, callData, tokenIn, tokenOut, true);

        executeOneLineMulticall(address(adapter), callData);

        expectBalance(Tokens.DAI, creditAccount, initialDAIbalance - DAI_EXCHANGE_AMOUNT);

        expectBalance(Tokens.USDT, creditAccount, (DAI_EXCHANGE_AMOUNT * 99) / 100);

        expectAllowance(tokenIn, creditAccount, address(curveV1Mock), 1);

        expectTokenIsEnabled(tokenOut, true);
    }

    /// @dev [ACV1-7]: exchange_all_underlying works for user as expected
    function test_ACV1_07_exchange_all_underlying_works_for_user_as_expected() public {
        setUp();

        address tokenIn = tokenTestSuite.addressOf(Tokens.DAI);
        address tokenOut = tokenTestSuite.addressOf(Tokens.USDT);

        (address creditAccount, uint256 initialDAIbalance) = _openTestCreditAccount();

        bytes memory callData = abi.encodeWithSignature(
            "exchange_underlying(int128,int128,uint256,uint256)",
            0,
            2,
            initialDAIbalance - 1,
            ((initialDAIbalance - 1) * 99) / 100
        );

        expectAllowance(tokenIn, creditAccount, address(curveV1Mock), 0);

        expectMulticallStackCalls(address(adapter), address(curveV1Mock), USER, callData, tokenIn, tokenOut, true);

        executeOneLineMulticall(
            address(adapter),
            abi.encodeWithSignature("exchange_all_underlying(int128,int128,uint256)", 0, 2, (99 * RAY) / 100)
        );

        expectBalance(Tokens.DAI, creditAccount, 1);

        expectBalance(Tokens.USDT, creditAccount, ((initialDAIbalance - 1) * 99) / 100);

        expectTokenIsEnabled(tokenIn, false);
        expectTokenIsEnabled(tokenOut, true);
    }

    /// @dev [ACV1-8]: add_liquidity_one_coin works for user as expected
    function test_ACV1_08_add_liquidity_one_coin_works_for_user_as_expected() public {
        for (uint256 nCoins = 2; nCoins <= 4; nCoins++) {
            for (uint256 i = 0; i < nCoins; i++) {
                _setUp(nCoins);

                address tokenIn = curveV1Mock.coins(i);
                address tokenOut = lpToken;

                // tokenTestSuite.mint(Tokens.DAI, USER, DAI_ACCOUNT_AMOUNT);
                (address creditAccount,) = _openTestCreditAccount();

                tokenTestSuite.mint(tokenIn, USER, DAI_ACCOUNT_AMOUNT);
                addCollateral(tokenIn, DAI_ACCOUNT_AMOUNT);

<<<<<<< HEAD
                bytes memory callData = abi.encodeCall(
                    CurveV1AdapterBase.add_liquidity_one_coin,
                    (DAI_ACCOUNT_AMOUNT / 2, int128(int256(i)), DAI_ACCOUNT_AMOUNT / 4)
                );
=======
                bytes memory callData =
                    abi.encodeWithSignature("add_all_liquidity_one_coin(int128,uint256)", int128(int256(i)), RAY / 2);
>>>>>>> 0370ffd7

                bytes memory expectedCallData;

                if (nCoins == 2) {
                    uint256[2] memory amounts;
                    amounts[i] = DAI_ACCOUNT_AMOUNT / 2;
                    expectedCallData =
                        abi.encodeCall(ICurvePool2Assets.add_liquidity, (amounts, DAI_ACCOUNT_AMOUNT / 4));
                } else if (nCoins == 3) {
                    uint256[3] memory amounts;
                    amounts[i] = DAI_ACCOUNT_AMOUNT / 2;
                    expectedCallData =
                        abi.encodeCall(ICurvePool3Assets.add_liquidity, (amounts, DAI_ACCOUNT_AMOUNT / 4));
                } else if (nCoins == 4) {
                    uint256[4] memory amounts;
                    amounts[i] = DAI_ACCOUNT_AMOUNT / 2;
                    expectedCallData =
                        abi.encodeCall(ICurvePool4Assets.add_liquidity, (amounts, DAI_ACCOUNT_AMOUNT / 4));
                }

                expectMulticallStackCalls(
                    address(adapter), address(curveV1Mock), USER, expectedCallData, tokenIn, tokenOut, true
                );

                executeOneLineMulticall(address(adapter), callData);

                expectBalance(tokenIn, creditAccount, DAI_ACCOUNT_AMOUNT / 2);

                expectBalance(curveV1Mock.token(), creditAccount, DAI_ACCOUNT_AMOUNT / 4);

                expectTokenIsEnabled(curveV1Mock.token(), true);

                expectAllowance(tokenIn, creditAccount, address(curveV1Mock), 1);

                _closeTestCreditAccount();
            }
        }
    }

    /// @dev [ACV1-9]: add_all_liquidity_one_coin works for user as expected
    function test_ACV1_09_add_all_liquidity_one_coin_works_for_user_as_expected() public {
        for (uint256 nCoins = 2; nCoins <= 4; nCoins++) {
            for (uint256 i = 0; i < nCoins; i++) {
                _setUp(nCoins);

                address tokenIn = curveV1Mock.coins(i);
                address tokenOut = lpToken;

                // tokenTestSuite.mint(Tokens.DAI, USER, DAI_ACCOUNT_AMOUNT);
                (address creditAccount,) = _openTestCreditAccount();

                tokenTestSuite.mint(tokenIn, USER, DAI_ACCOUNT_AMOUNT);
                addCollateral(tokenIn, DAI_ACCOUNT_AMOUNT);

<<<<<<< HEAD
                bytes memory callData =
                    abi.encodeCall(CurveV1AdapterBase.add_all_liquidity_one_coin, (int128(int256(i)), RAY / 2));
=======
                bytes memory callData = abi.encodeWithSignature(
                    "add_liquidity_one_coin(uint256,int128,uint256)",
                    DAI_ACCOUNT_AMOUNT / 2,
                    int128(int256(i)),
                    DAI_ACCOUNT_AMOUNT / 4
                );
>>>>>>> 0370ffd7

                bytes memory expectedCallData;

                if (nCoins == 2) {
                    uint256[2] memory amounts;
                    amounts[i] = DAI_ACCOUNT_AMOUNT - 1;
                    expectedCallData =
                        abi.encodeCall(ICurvePool2Assets.add_liquidity, (amounts, (DAI_ACCOUNT_AMOUNT - 1) / 2));
                } else if (nCoins == 3) {
                    uint256[3] memory amounts;
                    amounts[i] = DAI_ACCOUNT_AMOUNT - 1;
                    expectedCallData =
                        abi.encodeCall(ICurvePool3Assets.add_liquidity, (amounts, (DAI_ACCOUNT_AMOUNT - 1) / 2));
                } else if (nCoins == 4) {
                    uint256[4] memory amounts;
                    amounts[i] = DAI_ACCOUNT_AMOUNT - 1;
                    expectedCallData =
                        abi.encodeCall(ICurvePool4Assets.add_liquidity, (amounts, (DAI_ACCOUNT_AMOUNT - 1) / 2));
                }

                expectMulticallStackCalls(
                    address(adapter), address(curveV1Mock), USER, expectedCallData, tokenIn, tokenOut, true
                );

                executeOneLineMulticall(address(adapter), callData);

                expectBalance(tokenIn, creditAccount, 1);

                expectBalance(curveV1Mock.token(), creditAccount, (DAI_ACCOUNT_AMOUNT - 1) / 2);

                expectTokenIsEnabled(tokenIn, false);
                expectTokenIsEnabled(curveV1Mock.token(), true);

                expectAllowance(tokenIn, creditAccount, address(curveV1Mock), 1);

                _closeTestCreditAccount();
            }
        }
    }

    /// @dev [ACV1-10]: remove_liquidity_one_coin works as expected
    function test_ACV1_10_remove_liquidity_one_coin_works_correctly() public {
        for (uint256 nCoins = 2; nCoins <= 4; nCoins++) {
            for (uint256 i = 0; i < nCoins; i++) {
                _setUp(nCoins);

                address tokenIn = lpToken;
                address tokenOut = curveV1Mock.coins(i);

                (address creditAccount,) = _openTestCreditAccount();

                // provide LP token to creditAccount
                addCRVCollateral(curveV1Mock, CURVE_LP_ACCOUNT_AMOUNT);

                bytes memory expectedCallData = abi.encodeWithSignature(
                    "remove_liquidity_one_coin(uint256,int128,uint256)",
                    CURVE_LP_OPERATION_AMOUNT,
                    int128(int256(i)),
                    USDT_ACCOUNT_AMOUNT / 2
                );

                tokenTestSuite.mint(tokenOut, address(curveV1Mock), USDT_ACCOUNT_AMOUNT);

                expectMulticallStackCalls(
                    address(adapter), address(curveV1Mock), USER, expectedCallData, tokenIn, tokenOut, false
                );

                executeOneLineMulticall(address(adapter), expectedCallData);

                expectBalance(tokenIn, creditAccount, CURVE_LP_ACCOUNT_AMOUNT - CURVE_LP_OPERATION_AMOUNT);
                expectBalance(tokenOut, creditAccount, USDT_ACCOUNT_AMOUNT / 2);

                expectAllowance(tokenIn, creditAccount, address(curveV1Mock), 0);

                expectTokenIsEnabled(tokenOut, true);
            }
        }
    }

    /// @dev [ACV1-11]: remove_all_liquidity_one_coin works as expected
    function test_ACV1_11_remove_all_liquidity_one_coin_works_correctly() public {
        for (uint256 nCoins = 2; nCoins <= 4; nCoins++) {
            for (uint256 i = 0; i < nCoins; i++) {
                _setUp(nCoins);

                address tokenIn = lpToken;
                address tokenOut = curveV1Mock.coins(i);

                uint256 rateRAY = RAY / 2;

                (address creditAccount,) = _openTestCreditAccount();

                // provide LP token to creditAccount
                addCRVCollateral(curveV1Mock, CURVE_LP_ACCOUNT_AMOUNT);

                tokenTestSuite.mint(tokenOut, address(curveV1Mock), USDT_ACCOUNT_AMOUNT);

                bytes memory expectedCallData = abi.encodeWithSignature(
                    "remove_liquidity_one_coin(uint256,int128,uint256)",
                    CURVE_LP_ACCOUNT_AMOUNT - 1,
                    int128(int256(i)),
                    (CURVE_LP_ACCOUNT_AMOUNT - 1) / 2
                );

                expectMulticallStackCalls(
                    address(adapter), address(curveV1Mock), USER, expectedCallData, tokenIn, tokenOut, false
                );

                executeOneLineMulticall(
                    address(adapter),
                    abi.encodeWithSignature("remove_all_liquidity_one_coin(int128,uint256)", int128(int256(i)), rateRAY)
                );

                expectBalance(tokenIn, creditAccount, 1);
                expectBalance(tokenOut, creditAccount, (CURVE_LP_ACCOUNT_AMOUNT - 1) / 2);

                expectAllowance(tokenIn, creditAccount, address(curveV1Mock), 0);

                expectTokenIsEnabled(tokenIn, false);
                expectTokenIsEnabled(tokenOut, true);
            }
        }
    }
}<|MERGE_RESOLUTION|>--- conflicted
+++ resolved
@@ -166,6 +166,7 @@
             adapter.lpTokenMask(), creditManager.tokenMasksMap(address(curveV1Mock.token())), "Incorrect LP token mask"
         );
         assertEq(adapter.nCoins(), 4, "Incorrect nCoins");
+        assertTrue(!adapter.use256(), "Adapter incorrectly uses uint256");
 
         // tokens
         assertEq(address(adapter.token0()), tokenTestSuite.addressOf(poolTkns[0]), "Incorrect token 0");
@@ -217,7 +218,6 @@
             "Incorrect underlying token 3"
         );
 
-<<<<<<< HEAD
         // underlying tokens masks
         assertEq(
             adapter.underlying0Mask(),
@@ -239,9 +239,6 @@
             creditManager.tokenMasksMap(tokenTestSuite.addressOf(underlyingPoolTkns[3])),
             "Incorrect underlying token 3 mask"
         );
-=======
-        assertTrue(!adapter.use256(), "Adapter incorrectly uses uint256");
->>>>>>> 0370ffd7
     }
 
     /// @dev [ACV1-3]: exchange reverts if user has no account
@@ -404,15 +401,12 @@
                 tokenTestSuite.mint(tokenIn, USER, DAI_ACCOUNT_AMOUNT);
                 addCollateral(tokenIn, DAI_ACCOUNT_AMOUNT);
 
-<<<<<<< HEAD
-                bytes memory callData = abi.encodeCall(
-                    CurveV1AdapterBase.add_liquidity_one_coin,
-                    (DAI_ACCOUNT_AMOUNT / 2, int128(int256(i)), DAI_ACCOUNT_AMOUNT / 4)
-                );
-=======
-                bytes memory callData =
-                    abi.encodeWithSignature("add_all_liquidity_one_coin(int128,uint256)", int128(int256(i)), RAY / 2);
->>>>>>> 0370ffd7
+                bytes memory callData = abi.encodeWithSignature(
+                    "add_liquidity_one_coin(uint256,int128,uint256)",
+                    DAI_ACCOUNT_AMOUNT / 2,
+                    int128(int256(i)),
+                    DAI_ACCOUNT_AMOUNT / 4
+                );
 
                 bytes memory expectedCallData;
 
@@ -467,17 +461,8 @@
                 tokenTestSuite.mint(tokenIn, USER, DAI_ACCOUNT_AMOUNT);
                 addCollateral(tokenIn, DAI_ACCOUNT_AMOUNT);
 
-<<<<<<< HEAD
                 bytes memory callData =
-                    abi.encodeCall(CurveV1AdapterBase.add_all_liquidity_one_coin, (int128(int256(i)), RAY / 2));
-=======
-                bytes memory callData = abi.encodeWithSignature(
-                    "add_liquidity_one_coin(uint256,int128,uint256)",
-                    DAI_ACCOUNT_AMOUNT / 2,
-                    int128(int256(i)),
-                    DAI_ACCOUNT_AMOUNT / 4
-                );
->>>>>>> 0370ffd7
+                    abi.encodeWithSignature("add_all_liquidity_one_coin(int128,uint256)", int128(int256(i)), RAY / 2);
 
                 bytes memory expectedCallData;
 

// SPDX-License-Identifier: GPL-2.0-or-later
// Gearbox Protocol. Generalized leverage for DeFi protocols
// (c) Gearbox Foundation, 2023.
pragma solidity ^0.8.17;

import {IERC20} from "@openzeppelin/contracts/token/ERC20/IERC20.sol";

import {RAY} from "@gearbox-protocol/core-v2/contracts/libraries/Constants.sol";
import {BitMask} from "@gearbox-protocol/core-v3/contracts/libraries/BitMask.sol";
import {IncorrectParameterException} from "@gearbox-protocol/core-v3/contracts/interfaces/IExceptions.sol";

import {ICurvePool} from "../../integrations/curve/ICurvePool.sol";
import {ICurveV1Adapter} from "../../interfaces/curve/ICurveV1Adapter.sol";
import {AbstractAdapter} from "../AbstractAdapter.sol";

/// @title Curve adapter base
/// @notice Implements logic allowing credit accounts to interact with Curve pools with arbitrary number of coins,
///         supporting stable/crypto plain/meta/lending pools of different versions
abstract contract CurveV1AdapterBase is AbstractAdapter, ICurveV1Adapter {
    using BitMask for uint256;

    uint16 public constant override _gearboxAdapterVersion = 3_00;

    /// @notice Pool LP token address (added for backward compatibility)
    address public immutable override token;

    /// @notice Pool LP token address
    address public immutable override lp_token;

    /// @notice Collateral token mask of pool LP token in the credit manager
    uint256 public immutable override lpTokenMask;

    /// @notice Base pool address (for metapools only)
    address public immutable override metapoolBase;

    /// @notice Number of coins in the pool
    uint256 public immutable override nCoins;

    /// @notice Whether pool is cryptoswap or stableswap
    bool public immutable override use256;

    address public immutable override token0;
    address public immutable override token1;
    address public immutable override token2;
    address public immutable override token3;

    uint256 public immutable override token0Mask;
    uint256 public immutable override token1Mask;
    uint256 public immutable override token2Mask;
    uint256 public immutable override token3Mask;

    address public immutable override underlying0;
    address public immutable override underlying1;
    address public immutable override underlying2;
    address public immutable override underlying3;

    uint256 public immutable override underlying0Mask;
    uint256 public immutable override underlying1Mask;
    uint256 public immutable override underlying2Mask;
    uint256 public immutable override underlying3Mask;

    /// @notice Constructor
    /// @param _creditManager Credit manager address
    /// @param _curvePool Target Curve pool address
    /// @param _lp_token Pool LP token address
    /// @param _metapoolBase Metapool's base pool address (must have 2 or 3 coins) or zero address
    /// @param _nCoins Number of coins in the pool
    constructor(address _creditManager, address _curvePool, address _lp_token, address _metapoolBase, uint256 _nCoins)
        AbstractAdapter(_creditManager, _curvePool) // U:[CRVB-1]
        nonZeroAddress(_lp_token) // U:[CRVB-1]
    {
        lpTokenMask = _getMaskOrRevert(_lp_token); // U:[CRVB-1]

        token = _lp_token; // U:[CRVB-1]
        lp_token = _lp_token; // U:[CRVB-1]
        metapoolBase = _metapoolBase; // U:[CRVB-1]
        nCoins = _nCoins; // U:[CRVB-1]
        use256 = _use256();

        address[4] memory tokens;
        uint256[4] memory tokenMasks;
        unchecked {
            for (uint256 i; i < nCoins; ++i) {
                tokens[i] = _getCoin(_curvePool, i); // U:[CRVB-1]
                if (tokens[i] == address(0)) revert IncorrectParameterException(); // U:[CRVB-1]
                tokenMasks[i] = _getMaskOrRevert(tokens[i]); // U:[CRVB-1]
            }
        }

        token0 = tokens[0];
        token1 = tokens[1];
        token2 = tokens[2];
        token3 = tokens[3];

        token0Mask = tokenMasks[0];
        token1Mask = tokenMasks[1];
        token2Mask = tokenMasks[2];
        token3Mask = tokenMasks[3];

        // underlying tokens (only relevant for meta and lending pools)
        address[4] memory underlyings;
        uint256[4] memory underlyingMasks;
        unchecked {
            for (uint256 i; i < 4; ++i) {
                if (_metapoolBase != address(0)) {
                    underlyings[i] = i == 0 ? token0 : _getCoin(_metapoolBase, i - 1); // U:[CRVB-1]
                } else {
                    // some pools are proxy contracts and return empty data when there is no function with given signature,
                    // which later results in revert when trying to decode the result, so low-level call is used instead
                    (bool success, bytes memory returnData) = _callWithAlternative(
                        abi.encodeWithSignature("underlying_coins(uint256)", i),
                        abi.encodeWithSignature("underlying_coins(int128)", i)
                    ); // U:[CRVB-1]
                    if (success && returnData.length > 0) underlyings[i] = abi.decode(returnData, (address));
                    else break;
                }

                if (underlyings[i] != address(0)) underlyingMasks[i] = _getMaskOrRevert(underlyings[i]); // U:[CRVB-1]
            }
        }

        underlying0 = underlyings[0];
        underlying1 = underlyings[1];
        underlying2 = underlyings[2];
        underlying3 = underlyings[3];

        underlying0Mask = underlyingMasks[0];
        underlying1Mask = underlyingMasks[1];
        underlying2Mask = underlyingMasks[2];
        underlying3Mask = underlyingMasks[3];
    }

    // -------- //
    // EXCHANGE //
    // -------- //

    /// @notice Exchanges one pool asset to another
    /// @param i Index of the asset to spend
    /// @param j Index of the asset to receive
    /// @param dx Amount of asset i to spend
    /// @param min_dy Minimum amount of asset j to receive
    function exchange(uint256 i, uint256 j, uint256 dx, uint256 min_dy)
        external
        override
        creditFacadeOnly // U:[CRVB-2]
        returns (uint256 tokensToEnable, uint256 tokensToDisable)
    {
        return _exchange(i, j, dx, min_dy); // U:[CRVB-3]
    }

    /// @dev Same as the previous one but accepts coin indexes as `int128`
    function exchange(int128 i, int128 j, uint256 dx, uint256 min_dy)
        external
        override
        creditFacadeOnly // U:[CRVB-2]
        returns (uint256 tokensToEnable, uint256 tokensToDisable)
    {
        return _exchange(_toU256(i), _toU256(j), dx, min_dy); // U:[CRVB-3]
    }

    /// @dev Implementation of both versions of `exchange`
    function _exchange(uint256 i, uint256 j, uint256 dx, uint256 min_dy)
        internal
        returns (uint256 tokensToEnable, uint256 tokensToDisable)
    {
        (tokensToEnable, tokensToDisable) = _exchange_impl(i, j, _getExchangeCallData(i, j, dx, min_dy), false); // U:[CRVB-3]
    }

    /// @notice Exchanges the entire balance of one pool asset to another, except the specified amount
    /// @param i Index of the asset to spend
    /// @param j Index of the asset to receive
    /// @param leftoverAmount Amount of input asset to keep on the account
    /// @param rateMinRAY Minimum exchange rate between assets i and j, scaled by 1e27
    function exchange_diff(uint256 i, uint256 j, uint256 leftoverAmount, uint256 rateMinRAY)
        external
        override
        creditFacadeOnly
        returns (uint256 tokensToEnable, uint256 tokensToDisable)
    {
        return _exchange_diff(i, j, leftoverAmount, rateMinRAY);
    }

    /// @notice Exchanges the entire balance of one pool asset to another, disables input asset
    /// @param i Index of the asset to spend
    /// @param j Index of the asset to receive
    /// @param rateMinRAY Minimum exchange rate between assets i and j, scaled by 1e27
    function exchange_all(uint256 i, uint256 j, uint256 rateMinRAY)
        external
        override
        creditFacadeOnly // U:[CRVB-2]
        returns (uint256 tokensToEnable, uint256 tokensToDisable)
    {
<<<<<<< HEAD
        return _exchange_diff(i, j, 1, rateMinRAY);
=======
        return _exchange_all(i, j, rateMinRAY); // U:[CRVB-4]
>>>>>>> a8cef61d
    }

    /// @dev Same as the previous one but accepts coin indexes as `int128`
    function exchange_all(int128 i, int128 j, uint256 rateMinRAY)
        external
        override
        creditFacadeOnly // U:[CRVB-2]
        returns (uint256 tokensToEnable, uint256 tokensToDisable)
    {
<<<<<<< HEAD
        return _exchange_diff(_toU256(i), _toU256(j), 1, rateMinRAY);
=======
        return _exchange_all(_toU256(i), _toU256(j), rateMinRAY); // U:[CRVB-4]
>>>>>>> a8cef61d
    }

    /// @dev Implementation of both versions of `exchange_all` and `exchange_diff`
    function _exchange_diff(uint256 i, uint256 j, uint256 leftoverAmount, uint256 rateMinRAY)
        internal
        returns (uint256 tokensToEnable, uint256 tokensToDisable)
    {
        address creditAccount = _creditAccount(); // U:[CRVB-4]

<<<<<<< HEAD
        address tokenIn = _get_token(i); // F: [ACV1-5]
        uint256 dx = IERC20(tokenIn).balanceOf(creditAccount); // F: [ACV1-5]
        if (dx <= leftoverAmount) return (0, 0);

        unchecked {
            dx -= leftoverAmount;
        }
        uint256 min_dy = (dx * rateMinRAY) / RAY; // F: [ACV1-5]
        (tokensToEnable, tokensToDisable) =
            _exchange_impl(i, j, _getExchangeCallData(i, j, dx, min_dy), leftoverAmount <= 1); // F: [ACV1-5]
=======
        address tokenIn = _get_token(i); // U:[CRVB-4]
        uint256 dx = IERC20(tokenIn).balanceOf(creditAccount); // U:[CRVB-4]
        if (dx <= 1) return (0, 0);

        unchecked {
            dx--; // U:[CRVB-4]
        }
        uint256 min_dy = (dx * rateMinRAY) / RAY; // U:[CRVB-4]
        (tokensToEnable, tokensToDisable) = _exchange_impl(i, j, _getExchangeCallData(i, j, dx, min_dy), true); // U:[CRVB-4]
>>>>>>> a8cef61d
    }

    /// @dev Internal implementation of `exchange` and `exchange_all`
    ///      - passes calldata to the target contract
    ///      - sets max approval for the input token before the call and resets it to 1 after
    ///      - enables output asset after the call
    ///      - disables input asset only when exchanging the entire balance
    function _exchange_impl(uint256 i, uint256 j, bytes memory callData, bool disableTokenIn)
        internal
        returns (uint256 tokensToEnable, uint256 tokensToDisable)
    {
        _approveToken(_get_token(i), type(uint256).max); // U:[CRVB-3,4]
        _execute(callData); // U:[CRVB-3,4]
        _approveToken(_get_token(i), 1); // U:[CRVB-3,4]
        (tokensToEnable, tokensToDisable) = (_get_token_mask(j), disableTokenIn ? _get_token_mask(i) : 0); // U:[CRVB-3,4]
    }

    /// @dev Returns calldata for `exchange` and `exchange_all` calls
    function _getExchangeCallData(uint256 i, uint256 j, uint256 dx, uint256 min_dy)
        internal
        view
        returns (bytes memory)
    {
        return use256
            ? abi.encodeWithSignature("exchange(uint256,uint256,uint256,uint256)", i, j, dx, min_dy)
            : abi.encodeWithSignature("exchange(int128,int128,uint256,uint256)", i, j, dx, min_dy); // U:[CRVB-3,4]
    }

    /// @notice Exchanges one pool's underlying asset to another
    /// @param i Index of the underlying asset to spend
    /// @param j Index of the underlying asset to receive
    /// @param dx Amount of underlying asset i to spend
    /// @param min_dy Minimum amount of underlying asset j to receive
    function exchange_underlying(uint256 i, uint256 j, uint256 dx, uint256 min_dy)
        external
        override
        creditFacadeOnly // U:[CRVB-2]
        returns (uint256 tokensToEnable, uint256 tokensToDisable)
    {
        return _exchange_underlying(i, j, dx, min_dy); // U:[CRVB-5]
    }

    /// @dev Same as the previous one but accepts coin indexes as `int128`
    function exchange_underlying(int128 i, int128 j, uint256 dx, uint256 min_dy)
        external
        override
        creditFacadeOnly // U:[CRVB-2]
        returns (uint256 tokensToEnable, uint256 tokensToDisable)
    {
        return _exchange_underlying(_toU256(i), _toU256(j), dx, min_dy); // U:[CRVB-5]
    }

    /// @dev Implementation of both versions of `exchange_underlying`
    function _exchange_underlying(uint256 i, uint256 j, uint256 dx, uint256 min_dy)
        internal
        returns (uint256 tokensToEnable, uint256 tokensToDisable)
    {
        (tokensToEnable, tokensToDisable) =
            _exchange_underlying_impl(i, j, _getExchangeUnderlyingCallData(i, j, dx, min_dy), false); // U:[CRVB-5]
    }

    /// @notice Exchanges the entire balance of one pool's underlying asset to another, except the specified amount
    /// @param i Index of the underlying asset to spend
    /// @param j Index of the underlying asset to receive
    /// @param rateMinRAY Minimum exchange rate between underlying assets i and j, scaled by 1e27
    function exchange_diff_underlying(uint256 i, uint256 j, uint256 leftoverAmount, uint256 rateMinRAY)
        external
        override
        creditFacadeOnly
        returns (uint256 tokensToEnable, uint256 tokensToDisable)
    {
        return _exchange_diff_underlying(i, j, leftoverAmount, rateMinRAY);
    }

    /// @notice Exchanges the entire balance of one pool's underlying asset to another, disables input asset
    /// @param i Index of the underlying asset to spend
    /// @param j Index of the underlying asset to receive
    /// @param rateMinRAY Minimum exchange rate between underlying assets i and j, scaled by 1e27
    function exchange_all_underlying(uint256 i, uint256 j, uint256 rateMinRAY)
        external
        override
        creditFacadeOnly // U:[CRVB-2]
        returns (uint256 tokensToEnable, uint256 tokensToDisable)
    {
<<<<<<< HEAD
        return _exchange_diff_underlying(i, j, 1, rateMinRAY);
=======
        return _exchange_all_underlying(i, j, rateMinRAY); // U:[CRVB-6]
>>>>>>> a8cef61d
    }

    /// @dev Same as the previous one but accepts coin indexes as `int128`
    function exchange_all_underlying(int128 i, int128 j, uint256 rateMinRAY)
        external
        override
        creditFacadeOnly // U:[CRVB-2]
        returns (uint256 tokensToEnable, uint256 tokensToDisable)
    {
<<<<<<< HEAD
        return _exchange_diff_underlying(_toU256(i), _toU256(j), 1, rateMinRAY);
=======
        return _exchange_all_underlying(_toU256(i), _toU256(j), rateMinRAY); // U:[CRVB-6]
>>>>>>> a8cef61d
    }

    /// @dev Implementation of both versions of `exchange_all_underlying` and `exchange_diff_underlying`
    function _exchange_diff_underlying(uint256 i, uint256 j, uint256 leftoverAmount, uint256 rateMinRAY)
        internal
        returns (uint256 tokensToEnable, uint256 tokensToDisable)
    {
        address creditAccount = _creditAccount(); // U:[CRVB-6]

<<<<<<< HEAD
        address tokenIn = _get_underlying(i); // F: [ACV1-7]
        uint256 dx = IERC20(tokenIn).balanceOf(creditAccount); // F: [ACV1-7]
        if (dx <= leftoverAmount) return (0, 0);

        unchecked {
            dx -= leftoverAmount; // F: [ACV1-7]
=======
        address tokenIn = _get_underlying(i); // U:[CRVB-6]
        uint256 dx = IERC20(tokenIn).balanceOf(creditAccount); // U:[CRVB-6]
        if (dx <= 1) return (0, 0);

        unchecked {
            dx--; // U:[CRVB-6]
>>>>>>> a8cef61d
        }
        uint256 min_dy = (dx * rateMinRAY) / RAY; // U:[CRVB-6]
        (tokensToEnable, tokensToDisable) =
<<<<<<< HEAD
            _exchange_underlying_impl(i, j, _getExchangeUnderlyingCallData(i, j, dx, min_dy), leftoverAmount <= 1); // F: [ACV1-7]
=======
            _exchange_underlying_impl(i, j, _getExchangeUnderlyingCallData(i, j, dx, min_dy), true); // U:[CRVB-6]
>>>>>>> a8cef61d
    }

    /// @dev Internal implementation of `exchange_underlying` and `exchange_all_underlying`
    ///      - passes calldata to the target contract
    ///      - sets max approval for the input token before the call and resets it to 1 after
    ///      - enables output asset after the call
    ///      - disables input asset only when exchanging the entire balance
    function _exchange_underlying_impl(uint256 i, uint256 j, bytes memory callData, bool disableTokenIn)
        internal
        returns (uint256 tokensToEnable, uint256 tokensToDisable)
    {
        _approveToken(_get_underlying(i), type(uint256).max); // U:[CRVB-5,6]
        _execute(callData); // U:[CRVB-5,6]
        _approveToken(_get_underlying(i), 1); // U:[CRVB-5,6]
        (tokensToEnable, tokensToDisable) = (_get_underlying_mask(j), disableTokenIn ? _get_underlying_mask(i) : 0); // U:[CRVB-5,6]
    }

    /// @dev Returns calldata for `exchange_underlying` and `exchange_all_underlying` calls
    function _getExchangeUnderlyingCallData(uint256 i, uint256 j, uint256 dx, uint256 min_dy)
        internal
        view
        returns (bytes memory)
    {
        return use256
            ? abi.encodeWithSignature("exchange_underlying(uint256,uint256,uint256,uint256)", i, j, dx, min_dy)
            : abi.encodeWithSignature("exchange_underlying(int128,int128,uint256,uint256)", i, j, dx, min_dy); // U:[CRVB-5,6]
    }

    // ------------- //
    // ADD LIQUIDITY //
    // ------------- //

    /// @dev Internal implementation of `add_liquidity`
    ///      - passes calldata to the target contract
    ///      - sets max approvals for the specified tokens before the call and resets them to 1 after
    ///      - enables LP token
    function _add_liquidity(bool t0Approve, bool t1Approve, bool t2Approve, bool t3Approve)
        internal
        returns (uint256 tokensToEnable, uint256 tokensToDisable)
    {
        _approveTokens(t0Approve, t1Approve, t2Approve, t3Approve, type(uint256).max); // U:[CRV2-2, CRV3-2, CRV4-2]
        _execute(msg.data); // U:[CRV2-2, CRV3-2, CRV4-2]
        _approveTokens(t0Approve, t1Approve, t2Approve, t3Approve, 1); // U:[CRV2-2, CRV3-2, CRV4-2]
        (tokensToEnable, tokensToDisable) = (lpTokenMask, 0); // U:[CRV2-2, CRV3-2, CRV4-2]
    }

    /// @notice Adds given amount of asset as liquidity to the pool
    /// @param amount Amount to deposit
    /// @param i Index of the asset to deposit
    /// @param minAmount Minimum amount of LP tokens to receive
    function add_liquidity_one_coin(uint256 amount, uint256 i, uint256 minAmount)
        external
        override
        creditFacadeOnly // U:[CRVB-2]
        returns (uint256 tokensToEnable, uint256 tokensToDisable)
    {
        (tokensToEnable, tokensToDisable) =
            _add_liquidity_one_coin_impl(i, _getAddLiquidityOneCoinCallData(i, amount, minAmount), false); // U:[CRVB-7]
    }

    /// @notice Adds the entire balance of asset as liquidity to the pool, except the specified amount
    /// @param leftoverAmount Amount of underlying to keep on the account
    /// @param i Index of the asset to deposit
    /// @param rateMinRAY Minimum exchange rate between deposited asset and LP token, scaled by 1e27
    function add_diff_liquidity_one_coin(uint256 leftoverAmount, uint256 i, uint256 rateMinRAY)
        external
        override
        creditFacadeOnly
        returns (uint256 tokensToEnable, uint256 tokensToDisable)
    {
        (tokensToEnable, tokensToDisable) = _add_diff_liquidity_one_coin(i, leftoverAmount, rateMinRAY);
    }

    /// @notice Adds the entire balance of asset as liquidity to the pool, disables this asset
    /// @param i Index of the asset to deposit
    /// @param rateMinRAY Minimum exchange rate between deposited asset and LP token, scaled by 1e27
    function add_all_liquidity_one_coin(uint256 i, uint256 rateMinRAY)
        external
        override
        creditFacadeOnly // U:[CRVB-2]
        returns (uint256 tokensToEnable, uint256 tokensToDisable)
    {
<<<<<<< HEAD
        (tokensToEnable, tokensToDisable) = _add_diff_liquidity_one_coin(i, 1, rateMinRAY);
    }

    /// @dev Internal implementation for `add_all_liquidity_one_coin` and `add_diff_liquidity_one_coin`.
    function _add_diff_liquidity_one_coin(uint256 i, uint256 leftoverAmount, uint256 rateMinRAY)
        internal
        returns (uint256 tokensToEnable, uint256 tokensToDisable)
    {
        address creditAccount = _creditAccount();

        address tokenIn = _get_token(i);
        uint256 amount = IERC20(tokenIn).balanceOf(creditAccount); // F: [ACV1-9]
        if (amount <= leftoverAmount) return (0, 0);

        unchecked {
            amount -= leftoverAmount; // F: [ACV1-9]
=======
        address creditAccount = _creditAccount(); // U:[CRVB-8]

        address tokenIn = _get_token(i);
        uint256 amount = IERC20(tokenIn).balanceOf(creditAccount); // U:[CRVB-8]
        if (amount <= 1) return (0, 0);

        unchecked {
            amount--; // U:[CRVB-8]
>>>>>>> a8cef61d
        }
        uint256 minAmount = (amount * rateMinRAY) / RAY; // U:[CRVB-8]
        (tokensToEnable, tokensToDisable) =
<<<<<<< HEAD
            _add_liquidity_one_coin_impl(i, _getAddLiquidityOneCoinCallData(i, amount, minAmount), leftoverAmount <= 1); // F: [ACV1-9]
=======
            _add_liquidity_one_coin_impl(i, _getAddLiquidityOneCoinCallData(i, amount, minAmount), true); // U:[CRVB-8]
>>>>>>> a8cef61d
    }

    /// @dev Internal implementation of `add_liquidity_one_coin` and `add_all_liquidity_one_coin`
    ///      - passes calldata to the target contract
    ///      - sets max approval for the input token before the call and resets it to 1 after
    ///      - enables LP token
    ///      - disables input token only when adding the entire balance
    function _add_liquidity_one_coin_impl(uint256 i, bytes memory callData, bool disableTokenIn)
        internal
        returns (uint256 tokensToEnable, uint256 tokensToDisable)
    {
        _approveToken(_get_token(i), type(uint256).max); // U:[CRVB-7,8]
        _execute(callData); // U:[CRVB-7,8]
        _approveToken(_get_token(i), 1); // U:[CRVB-7,8]
        (tokensToEnable, tokensToDisable) = (lpTokenMask, disableTokenIn ? _get_token_mask(i) : 0); // U:[CRVB-7,8]
    }

    /// @notice Returns the amount of LP token received for adding a single asset to the pool
    /// @param amount Amount to deposit
    /// @param i Index of the asset to deposit
    function calc_add_one_coin(uint256 amount, uint256 i) external view override returns (uint256) {
        // some pools omit the second argument of `calc_token_amount` function, so
        // a call with alternative signature is made in case the first one fails
        (bytes memory callData, bytes memory callDataAlt) = _getCalcAddOneCoinCallData(i, amount);
        (bool success, bytes memory returnData) = _callWithAlternative(callData, callDataAlt);
        if (success && returnData.length > 0) {
            return abi.decode(returnData, (uint256));
        } else {
            revert("calc_token_amount reverted");
        }
    }

    /// @dev Returns calldata for adding liquidity in coin `i`, must be overriden in derived adapters
    function _getAddLiquidityOneCoinCallData(uint256 i, uint256 amount, uint256 minAmount)
        internal
        view
        virtual
        returns (bytes memory callData);

    /// @dev Returns calldata for calculating the result of adding liquidity in coin `i`,
    ///      must be overriden in derived adapters
    function _getCalcAddOneCoinCallData(uint256 i, uint256 amount)
        internal
        view
        virtual
        returns (bytes memory callData, bytes memory callDataAlt);

    // ---------------- //
    // REMOVE LIQUIDITY //
    // ---------------- //

    /// @dev Internal implementation of `remove_liquidity`
    ///      - passes calldata to the target contract
    ///      - enables all pool tokens
    function _remove_liquidity() internal returns (uint256 tokensToEnable, uint256 tokensToDisable) {
        _execute(msg.data); // U:[CRV2-3, CRV3-3, CRV4-3]
        (tokensToEnable, tokensToDisable) = (token0Mask | token1Mask | token2Mask | token3Mask, 0); // U:[CRV2-3, CRV3-3, CRV4-3]
    }

    /// @dev Internal implementation of `remove_liquidity_imbalance`
    ///      - passes calldata to the target contract
    ///      - enables specified pool tokens
    function _remove_liquidity_imbalance(bool t0Enable, bool t1Enable, bool t2Enable, bool t3Enable)
        internal
        returns (uint256 tokensToEnable, uint256 tokensToDisable)
    {
        _execute(msg.data); // U:[CRV2-4, CRV3-4, CRV4-4]

        if (t0Enable) tokensToEnable = tokensToEnable.enable(token0Mask); // U:[CRV2-4, CRV3-4, CRV4-4]
        if (t1Enable) tokensToEnable = tokensToEnable.enable(token1Mask); // U:[CRV2-4, CRV3-4, CRV4-4]
        if (t2Enable) tokensToEnable = tokensToEnable.enable(token2Mask); // U:[CRV3-4, CRV4-4]
        if (t3Enable) tokensToEnable = tokensToEnable.enable(token3Mask); // U:[CRV4-4]
        tokensToDisable = 0; // U:[CRV2-4, CRV3-4, CRV4-4]
    }

    /// @notice Removes liquidity from the pool in a specified asset
    /// @param amount Amount of liquidity to remove
    /// @param i Index of the asset to withdraw
    /// @param minAmount Minimum amount of asset to receive
    function remove_liquidity_one_coin(uint256 amount, uint256 i, uint256 minAmount)
        external
        virtual
        override
        creditFacadeOnly // U:[CRVB-2]
        returns (uint256 tokensToEnable, uint256 tokensToDisable)
    {
        (tokensToEnable, tokensToDisable) = _remove_liquidity_one_coin(amount, i, minAmount); // U:[CRVB-9]
    }

    /// @dev Same as the previous one but accepts coin indexes as `int128`
    function remove_liquidity_one_coin(uint256 amount, int128 i, uint256 minAmount)
        external
        virtual
        override
        creditFacadeOnly // U:[CRVB-2]
        returns (uint256 tokensToEnable, uint256 tokensToDisable)
    {
        (tokensToEnable, tokensToDisable) = _remove_liquidity_one_coin(amount, _toU256(i), minAmount); // U:[CRVB-9]
    }

    /// @dev Implementation of both versions of `remove_liquidity_one_coin`
    function _remove_liquidity_one_coin(uint256 amount, uint256 i, uint256 minAmount)
        internal
        returns (uint256 tokensToEnable, uint256 tokensToDisable)
    {
        (tokensToEnable, tokensToDisable) =
            _remove_liquidity_one_coin_impl(i, _getRemoveLiquidityOneCoinCallData(i, amount, minAmount), false); // U:[CRVB-9]
    }

    /// @notice Removes all liquidity from the pool, except the specified amount, in a specified asset
    /// @param leftoverAmount Amount of Curve LP to keep on the account
    /// @param i Index of the asset to withdraw
    /// @param rateMinRAY Minimum exchange rate between LP token and received token, scaled by 1e27
    function remove_diff_liquidity_one_coin(uint256 leftoverAmount, uint256 i, uint256 rateMinRAY)
        external
        virtual
        override
        creditFacadeOnly
        returns (uint256 tokensToEnable, uint256 tokensToDisable)
    {
        return _remove_diff_liquidity_one_coin(i, leftoverAmount, rateMinRAY);
    }

    /// @notice Removes all liquidity from the pool in a specified asset
    /// @param i Index of the asset to withdraw
    /// @param rateMinRAY Minimum exchange rate between LP token and received token, scaled by 1e27
    function remove_all_liquidity_one_coin(uint256 i, uint256 rateMinRAY)
        external
        virtual
        override
        creditFacadeOnly // U:[CRVB-2]
        returns (uint256 tokensToEnable, uint256 tokensToDisable)
    {
<<<<<<< HEAD
        return _remove_diff_liquidity_one_coin(i, 1, rateMinRAY);
=======
        (tokensToEnable, tokensToDisable) = _remove_all_liquidity_one_coin(i, rateMinRAY); // U:[CRVB-10]
>>>>>>> a8cef61d
    }

    /// @dev Same as the previous one but accepts coin indexes as `int128`
    function remove_all_liquidity_one_coin(int128 i, uint256 rateMinRAY)
        external
        virtual
        override
        creditFacadeOnly // U:[CRVB-2]
        returns (uint256 tokensToEnable, uint256 tokensToDisable)
    {
<<<<<<< HEAD
        return _remove_diff_liquidity_one_coin(_toU256(i), 1, rateMinRAY);
=======
        (tokensToEnable, tokensToDisable) = _remove_all_liquidity_one_coin(_toU256(i), rateMinRAY); // U:[CRVB-10]
>>>>>>> a8cef61d
    }

    /// @dev Implementation of both versions of `remove_diff_liquidity_one_coin` and `remove_all_liquidity_one_coin`
    function _remove_diff_liquidity_one_coin(uint256 i, uint256 leftoverAmount, uint256 rateMinRAY)
        internal
        returns (uint256 tokensToEnable, uint256 tokensToDisable)
    {
        address creditAccount = _creditAccount(); // U:[CRVB-10]

<<<<<<< HEAD
        uint256 amount = IERC20(lp_token).balanceOf(creditAccount); // F: [ACV1-11]
        if (amount <= leftoverAmount) return (0, 0);

        unchecked {
            amount -= leftoverAmount; // F: [ACV1-11]
        }
        uint256 minAmount = (amount * rateMinRAY) / RAY; // F: [ACV1-11]
        (tokensToEnable, tokensToDisable) = _remove_liquidity_one_coin_impl(
            i, _getRemoveLiquidityOneCoinCallData(i, amount, minAmount), leftoverAmount <= 1
        ); // F: [ACV1-11]
=======
        uint256 amount = IERC20(lp_token).balanceOf(creditAccount); // U:[CRVB-10]
        if (amount <= 1) return (0, 0);

        unchecked {
            amount--; // U:[CRVB-10]
        }
        uint256 minAmount = (amount * rateMinRAY) / RAY; // U:[CRVB-10]
        (tokensToEnable, tokensToDisable) =
            _remove_liquidity_one_coin_impl(i, _getRemoveLiquidityOneCoinCallData(i, amount, minAmount), true); // U:[CRVB-10]
>>>>>>> a8cef61d
    }

    /// @dev Internal implementation of `remove_liquidity_one_coin` and `remove_all_liquidity_one_coin`
    ///      - passes calldata to the targe contract
    ///      - enables received asset
    ///      - disables LP token only when removing all liquidity
    function _remove_liquidity_one_coin_impl(uint256 i, bytes memory callData, bool disableLP)
        internal
        returns (uint256 tokensToEnable, uint256 tokensToDisable)
    {
        _execute(callData);
        (tokensToEnable, tokensToDisable) = (_get_token_mask(i), disableLP ? lpTokenMask : 0); // U:[CRVB-9,10]
    }

    /// @dev Returns calldata for `remove_liquidity_one_coin` and `remove_all_liquidity_one_coin` calls
    function _getRemoveLiquidityOneCoinCallData(uint256 i, uint256 amount, uint256 minAmount)
        internal
        view
        returns (bytes memory)
    {
        return use256
            ? abi.encodeWithSignature("remove_liquidity_one_coin(uint256,uint256,uint256)", amount, i, minAmount)
            : abi.encodeWithSignature("remove_liquidity_one_coin(uint256,int128,uint256)", amount, i, minAmount); // U:[CRVB-9,10]
    }

    // ------- //
    // HELPERS //
    // ------- //

    /// @dev Returns true if pool is a cryptoswap pool, which is determined by whether it implements `mid_fee`
    function _use256() internal view returns (bool result) {
        try ICurvePool(targetContract).mid_fee() returns (uint256) {
            result = true;
        } catch {
            result = false;
        }
    }

    /// @dev Returns `i`-th coin of the `pool`, tries both signatures
    function _getCoin(address pool, uint256 i) internal view returns (address coin) {
        try ICurvePool(pool).coins(i) returns (address addr) {
            coin = addr;
        } catch {
            try ICurvePool(pool).coins(int128(int256(i))) returns (address addr) {
                coin = addr;
            } catch {}
        }
    }

    /// @dev Performs a low-level call to the target contract with provided calldata, and, should it fail,
    ///      makes a second call with alternative calldata
    function _callWithAlternative(bytes memory callData, bytes memory callDataAlt)
        internal
        view
        returns (bool success, bytes memory returnData)
    {
        (success, returnData) = targetContract.staticcall(callData);
        if (!success || returnData.length == 0) {
            (success, returnData) = targetContract.staticcall(callDataAlt);
        }
    }

    /// @dev Returns token `i`'s address
    function _get_token(uint256 i) internal view returns (address addr) {
        if (i == 0) return token0;
        if (i == 1) return token1;
        if (i == 2) return token2;
        if (i == 3) return token3;
    }

    /// @dev Returns underlying `i`'s address
    function _get_underlying(uint256 i) internal view returns (address addr) {
        if (i == 0) return underlying0;
        if (i == 1) return underlying1;
        if (i == 2) return underlying2;
        if (i == 3) return underlying3;
    }

    /// @dev Returns token `i`'s mask
    function _get_token_mask(uint256 i) internal view returns (uint256 mask) {
        if (i == 0) return token0Mask;
        if (i == 1) return token1Mask;
        if (i == 2) return token2Mask;
        if (i == 3) return token3Mask;
    }

    /// @dev Returns underlying `i`'s mask
    function _get_underlying_mask(uint256 i) internal view returns (uint256 mask) {
        if (i == 0) return underlying0Mask;
        if (i == 1) return underlying1Mask;
        if (i == 2) return underlying2Mask;
        if (i == 3) return underlying3Mask;
    }

    /// @dev Sets target contract's approval for specified tokens to `amount`
    function _approveTokens(bool t0Approve, bool t1Approve, bool t2Approve, bool t3Approve, uint256 amount) internal {
        if (t0Approve) _approveToken(token0, amount); // F: [ACV1_2-4, ACV1_3-4, ACV1_4-4]
        if (t1Approve) _approveToken(token1, amount); // F: [ACV1_2-4, ACV1_3-4, ACV1_4-4]
        if (t2Approve) _approveToken(token2, amount); // F: [ACV1_3-4, ACV1_4-4]
        if (t3Approve) _approveToken(token3, amount); // F: [ACV1_4-4]
    }

    /// @dev Returns `int128`-typed number as `uint256`
    function _toU256(int128 i) internal pure returns (uint256) {
        return uint256(int256(i));
    }
}<|MERGE_RESOLUTION|>--- conflicted
+++ resolved
@@ -190,11 +190,7 @@
         creditFacadeOnly // U:[CRVB-2]
         returns (uint256 tokensToEnable, uint256 tokensToDisable)
     {
-<<<<<<< HEAD
-        return _exchange_diff(i, j, 1, rateMinRAY);
-=======
-        return _exchange_all(i, j, rateMinRAY); // U:[CRVB-4]
->>>>>>> a8cef61d
+        return _exchange_diff(i, j, 1, rateMinRAY); // U:[CRVB-4]
     }
 
     /// @dev Same as the previous one but accepts coin indexes as `int128`
@@ -204,11 +200,7 @@
         creditFacadeOnly // U:[CRVB-2]
         returns (uint256 tokensToEnable, uint256 tokensToDisable)
     {
-<<<<<<< HEAD
-        return _exchange_diff(_toU256(i), _toU256(j), 1, rateMinRAY);
-=======
-        return _exchange_all(_toU256(i), _toU256(j), rateMinRAY); // U:[CRVB-4]
->>>>>>> a8cef61d
+        return _exchange_diff(_toU256(i), _toU256(j), 1, rateMinRAY); // U:[CRVB-4]
     }
 
     /// @dev Implementation of both versions of `exchange_all` and `exchange_diff`
@@ -218,28 +210,16 @@
     {
         address creditAccount = _creditAccount(); // U:[CRVB-4]
 
-<<<<<<< HEAD
-        address tokenIn = _get_token(i); // F: [ACV1-5]
-        uint256 dx = IERC20(tokenIn).balanceOf(creditAccount); // F: [ACV1-5]
+        address tokenIn = _get_token(i);
+        uint256 dx = IERC20(tokenIn).balanceOf(creditAccount);
         if (dx <= leftoverAmount) return (0, 0);
 
         unchecked {
             dx -= leftoverAmount;
         }
-        uint256 min_dy = (dx * rateMinRAY) / RAY; // F: [ACV1-5]
+        uint256 min_dy = (dx * rateMinRAY) / RAY;
         (tokensToEnable, tokensToDisable) =
-            _exchange_impl(i, j, _getExchangeCallData(i, j, dx, min_dy), leftoverAmount <= 1); // F: [ACV1-5]
-=======
-        address tokenIn = _get_token(i); // U:[CRVB-4]
-        uint256 dx = IERC20(tokenIn).balanceOf(creditAccount); // U:[CRVB-4]
-        if (dx <= 1) return (0, 0);
-
-        unchecked {
-            dx--; // U:[CRVB-4]
-        }
-        uint256 min_dy = (dx * rateMinRAY) / RAY; // U:[CRVB-4]
-        (tokensToEnable, tokensToDisable) = _exchange_impl(i, j, _getExchangeCallData(i, j, dx, min_dy), true); // U:[CRVB-4]
->>>>>>> a8cef61d
+            _exchange_impl(i, j, _getExchangeCallData(i, j, dx, min_dy), leftoverAmount <= 1);
     }
 
     /// @dev Internal implementation of `exchange` and `exchange_all`
@@ -324,11 +304,7 @@
         creditFacadeOnly // U:[CRVB-2]
         returns (uint256 tokensToEnable, uint256 tokensToDisable)
     {
-<<<<<<< HEAD
-        return _exchange_diff_underlying(i, j, 1, rateMinRAY);
-=======
-        return _exchange_all_underlying(i, j, rateMinRAY); // U:[CRVB-6]
->>>>>>> a8cef61d
+        return _exchange_diff_underlying(i, j, 1, rateMinRAY); // U:[CRVB-6]
     }
 
     /// @dev Same as the previous one but accepts coin indexes as `int128`
@@ -338,11 +314,7 @@
         creditFacadeOnly // U:[CRVB-2]
         returns (uint256 tokensToEnable, uint256 tokensToDisable)
     {
-<<<<<<< HEAD
-        return _exchange_diff_underlying(_toU256(i), _toU256(j), 1, rateMinRAY);
-=======
-        return _exchange_all_underlying(_toU256(i), _toU256(j), rateMinRAY); // U:[CRVB-6]
->>>>>>> a8cef61d
+        return _exchange_diff_underlying(_toU256(i), _toU256(j), 1, rateMinRAY); // U:[CRVB-6]
     }
 
     /// @dev Implementation of both versions of `exchange_all_underlying` and `exchange_diff_underlying`
@@ -350,31 +322,18 @@
         internal
         returns (uint256 tokensToEnable, uint256 tokensToDisable)
     {
-        address creditAccount = _creditAccount(); // U:[CRVB-6]
-
-<<<<<<< HEAD
-        address tokenIn = _get_underlying(i); // F: [ACV1-7]
-        uint256 dx = IERC20(tokenIn).balanceOf(creditAccount); // F: [ACV1-7]
+        address creditAccount = _creditAccount();
+
+        address tokenIn = _get_underlying(i);
+        uint256 dx = IERC20(tokenIn).balanceOf(creditAccount);
         if (dx <= leftoverAmount) return (0, 0);
 
         unchecked {
-            dx -= leftoverAmount; // F: [ACV1-7]
-=======
-        address tokenIn = _get_underlying(i); // U:[CRVB-6]
-        uint256 dx = IERC20(tokenIn).balanceOf(creditAccount); // U:[CRVB-6]
-        if (dx <= 1) return (0, 0);
-
-        unchecked {
-            dx--; // U:[CRVB-6]
->>>>>>> a8cef61d
-        }
-        uint256 min_dy = (dx * rateMinRAY) / RAY; // U:[CRVB-6]
+            dx -= leftoverAmount;
+        }
+        uint256 min_dy = (dx * rateMinRAY) / RAY;
         (tokensToEnable, tokensToDisable) =
-<<<<<<< HEAD
-            _exchange_underlying_impl(i, j, _getExchangeUnderlyingCallData(i, j, dx, min_dy), leftoverAmount <= 1); // F: [ACV1-7]
-=======
-            _exchange_underlying_impl(i, j, _getExchangeUnderlyingCallData(i, j, dx, min_dy), true); // U:[CRVB-6]
->>>>>>> a8cef61d
+            _exchange_underlying_impl(i, j, _getExchangeUnderlyingCallData(i, j, dx, min_dy), leftoverAmount <= 1);
     }
 
     /// @dev Internal implementation of `exchange_underlying` and `exchange_all_underlying`
@@ -457,7 +416,6 @@
         creditFacadeOnly // U:[CRVB-2]
         returns (uint256 tokensToEnable, uint256 tokensToDisable)
     {
-<<<<<<< HEAD
         (tokensToEnable, tokensToDisable) = _add_diff_liquidity_one_coin(i, 1, rateMinRAY);
     }
 
@@ -469,29 +427,15 @@
         address creditAccount = _creditAccount();
 
         address tokenIn = _get_token(i);
-        uint256 amount = IERC20(tokenIn).balanceOf(creditAccount); // F: [ACV1-9]
+        uint256 amount = IERC20(tokenIn).balanceOf(creditAccount);
         if (amount <= leftoverAmount) return (0, 0);
 
         unchecked {
-            amount -= leftoverAmount; // F: [ACV1-9]
-=======
-        address creditAccount = _creditAccount(); // U:[CRVB-8]
-
-        address tokenIn = _get_token(i);
-        uint256 amount = IERC20(tokenIn).balanceOf(creditAccount); // U:[CRVB-8]
-        if (amount <= 1) return (0, 0);
-
-        unchecked {
-            amount--; // U:[CRVB-8]
->>>>>>> a8cef61d
-        }
-        uint256 minAmount = (amount * rateMinRAY) / RAY; // U:[CRVB-8]
+            amount -= leftoverAmount;
+        }
+        uint256 minAmount = (amount * rateMinRAY) / RAY;
         (tokensToEnable, tokensToDisable) =
-<<<<<<< HEAD
-            _add_liquidity_one_coin_impl(i, _getAddLiquidityOneCoinCallData(i, amount, minAmount), leftoverAmount <= 1); // F: [ACV1-9]
-=======
-            _add_liquidity_one_coin_impl(i, _getAddLiquidityOneCoinCallData(i, amount, minAmount), true); // U:[CRVB-8]
->>>>>>> a8cef61d
+            _add_liquidity_one_coin_impl(i, _getAddLiquidityOneCoinCallData(i, amount, minAmount), leftoverAmount <= 1);
     }
 
     /// @dev Internal implementation of `add_liquidity_one_coin` and `add_all_liquidity_one_coin`
@@ -625,11 +569,7 @@
         creditFacadeOnly // U:[CRVB-2]
         returns (uint256 tokensToEnable, uint256 tokensToDisable)
     {
-<<<<<<< HEAD
-        return _remove_diff_liquidity_one_coin(i, 1, rateMinRAY);
-=======
-        (tokensToEnable, tokensToDisable) = _remove_all_liquidity_one_coin(i, rateMinRAY); // U:[CRVB-10]
->>>>>>> a8cef61d
+        return _remove_diff_liquidity_one_coin(i, 1, rateMinRAY); // U:[CRVB-10]
     }
 
     /// @dev Same as the previous one but accepts coin indexes as `int128`
@@ -640,11 +580,7 @@
         creditFacadeOnly // U:[CRVB-2]
         returns (uint256 tokensToEnable, uint256 tokensToDisable)
     {
-<<<<<<< HEAD
-        return _remove_diff_liquidity_one_coin(_toU256(i), 1, rateMinRAY);
-=======
-        (tokensToEnable, tokensToDisable) = _remove_all_liquidity_one_coin(_toU256(i), rateMinRAY); // U:[CRVB-10]
->>>>>>> a8cef61d
+        return _remove_diff_liquidity_one_coin(_toU256(i), 1, rateMinRAY); // U:[CRVB-10]
     }
 
     /// @dev Implementation of both versions of `remove_diff_liquidity_one_coin` and `remove_all_liquidity_one_coin`
@@ -652,30 +588,18 @@
         internal
         returns (uint256 tokensToEnable, uint256 tokensToDisable)
     {
-        address creditAccount = _creditAccount(); // U:[CRVB-10]
-
-<<<<<<< HEAD
-        uint256 amount = IERC20(lp_token).balanceOf(creditAccount); // F: [ACV1-11]
+        address creditAccount = _creditAccount();
+
+        uint256 amount = IERC20(lp_token).balanceOf(creditAccount);
         if (amount <= leftoverAmount) return (0, 0);
 
         unchecked {
-            amount -= leftoverAmount; // F: [ACV1-11]
-        }
-        uint256 minAmount = (amount * rateMinRAY) / RAY; // F: [ACV1-11]
+            amount -= leftoverAmount;
+        }
+        uint256 minAmount = (amount * rateMinRAY) / RAY;
         (tokensToEnable, tokensToDisable) = _remove_liquidity_one_coin_impl(
             i, _getRemoveLiquidityOneCoinCallData(i, amount, minAmount), leftoverAmount <= 1
-        ); // F: [ACV1-11]
-=======
-        uint256 amount = IERC20(lp_token).balanceOf(creditAccount); // U:[CRVB-10]
-        if (amount <= 1) return (0, 0);
-
-        unchecked {
-            amount--; // U:[CRVB-10]
-        }
-        uint256 minAmount = (amount * rateMinRAY) / RAY; // U:[CRVB-10]
-        (tokensToEnable, tokensToDisable) =
-            _remove_liquidity_one_coin_impl(i, _getRemoveLiquidityOneCoinCallData(i, amount, minAmount), true); // U:[CRVB-10]
->>>>>>> a8cef61d
+        );
     }
 
     /// @dev Internal implementation of `remove_liquidity_one_coin` and `remove_all_liquidity_one_coin`

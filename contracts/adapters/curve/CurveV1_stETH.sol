--- conflicted
+++ resolved
@@ -91,7 +91,7 @@
         withLPTokenApproval // F: [ACV1S-5]
         returns (uint256 tokensToEnable, uint256 tokensToDisable)
     {
-        (tokensToEnable, tokensToDisable) = _remove_diff_liquidity_one_coin(i, leftoverAmount, rateMinRAY); // F: [ACV1S-5]
+        (tokensToEnable, tokensToDisable) = _remove_diff_liquidity_one_coin(i, leftoverAmount, rateMinRAY);
     }
 
     /// @inheritdoc CurveV1AdapterBase
@@ -103,11 +103,7 @@
         withLPTokenApproval
         returns (uint256 tokensToEnable, uint256 tokensToDisable)
     {
-<<<<<<< HEAD
-        (tokensToEnable, tokensToDisable) = _remove_diff_liquidity_one_coin(i, 1, rateMinRAY); // F: [ACV1S-5]
-=======
-        (tokensToEnable, tokensToDisable) = _remove_all_liquidity_one_coin(i, rateMinRAY);
->>>>>>> a8cef61d
+        (tokensToEnable, tokensToDisable) = _remove_diff_liquidity_one_coin(i, 1, rateMinRAY);
     }
 
     /// @inheritdoc CurveV1AdapterBase
@@ -119,10 +115,6 @@
         withLPTokenApproval
         returns (uint256 tokensToEnable, uint256 tokensToDisable)
     {
-<<<<<<< HEAD
-        (tokensToEnable, tokensToDisable) = _remove_diff_liquidity_one_coin(_toU256(i), 1, rateMinRAY); // F: [ACV1S-5]
-=======
-        (tokensToEnable, tokensToDisable) = _remove_all_liquidity_one_coin(_toU256(i), rateMinRAY);
->>>>>>> a8cef61d
+        (tokensToEnable, tokensToDisable) = _remove_diff_liquidity_one_coin(_toU256(i), 1, rateMinRAY);
     }
 }
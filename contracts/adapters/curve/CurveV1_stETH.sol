--- conflicted
+++ resolved
@@ -39,7 +39,7 @@
     /// @dev '_amount' and 'min_amounts' parameters are ignored because calldata is directly passed to the target contract
     /// @dev Unlike other adapters, approves the LP token to the target
     function remove_liquidity(uint256, uint256[N_COINS] calldata)
-        public
+        external
         override
         creditFacadeOnly
         withLPTokenApproval // F: [ACV1S-2]
@@ -47,25 +47,12 @@
         _remove_liquidity(); // F: [ACV1S-2]
     }
 
-<<<<<<< HEAD
     /// @notice Removes liquidity from the pool in a specified asset
     /// @param i Index of the asset to withdraw
     /// @dev `_token_amount` and `min_amount` parameters are ignored because calldata is passed directly to the target contract
     /// @dev Unlike other adapters, approves the LP token to the target
     function remove_liquidity_one_coin(uint256, int128 i, uint256)
-        external
-=======
-    /// @dev Sends an order to remove liquidity from the pool in a single asset
-    /// @param i Index of the token to withdraw from the pool
-    /// - Unlike other adapters, approves the LP token to the target
-    /// @notice See more implementation details in CurveV1Adapter2Assets
-    function remove_liquidity_one_coin(
-        uint256, // _token_amount,
-        int128 i,
-        uint256 // min_amount
-    )
         public
->>>>>>> 0370ffd7
         override(CurveV1AdapterBase, ICurveV1Adapter)
         creditFacadeOnly
         withLPTokenApproval // F: [ACV1S-4]
@@ -73,22 +60,12 @@
         _remove_liquidity_one_coin(i); // F: [ACV1S-4]
     }
 
-<<<<<<< HEAD
     /// @notice Removes all liquidity from the pool in a specified asset
     /// @param i Index of the asset to withdraw
     /// @param rateMinRAY Minimum exchange rate between LP token and received token
     /// @dev Unlike other adapters, approves the LP token to the target
     function remove_all_liquidity_one_coin(int128 i, uint256 rateMinRAY)
-        external
-=======
-    /// @dev Sends an order to remove all liquidity from the pool in a single asset
-    /// @param i Index of the token to withdraw from the pool
-    /// @param minRateRAY The minimum exchange rate of the LP token to the received asset
-    /// - Unlike other adapters, approves the LP token to the target
-    /// @notice See more implementation details in CurveV1Adapter2Assets
-    function remove_all_liquidity_one_coin(int128 i, uint256 minRateRAY)
         public
->>>>>>> 0370ffd7
         override(CurveV1AdapterBase, ICurveV1Adapter)
         creditFacadeOnly
         withLPTokenApproval // F: [ACV1S-5]

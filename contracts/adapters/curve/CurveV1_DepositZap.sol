// SPDX-License-Identifier: GPL-2.0-or-later
// Gearbox Protocol. Generalized leverage for DeFi protocols
// (c) Gearbox Holdings, 2023
pragma solidity ^0.8.17;

import {IERC20} from "@openzeppelin/contracts/token/ERC20/IERC20.sol";

import {IAdapter, AdapterType} from "@gearbox-protocol/core-v2/contracts/interfaces/adapters/IAdapter.sol";
import {RAY} from "@gearbox-protocol/core-v2/contracts/libraries/Constants.sol";

import {CurveV1AdapterBase} from "./CurveV1_Base.sol";

/// @title Curve V1 DepozitZap adapter
/// @notice Implements logic for interacting with a Curve zap wrapper (to remove_liquidity_one_coin from older pools)
contract CurveV1AdapterDeposit is CurveV1AdapterBase {
    AdapterType public constant override _gearboxAdapterType = AdapterType.CURVE_V1_WRAPPER;

    /// @notice Sets allowance for the pool LP token to max before the operation and to 1 after
    modifier withLPTokenApproval() {
        _approveToken(lp_token, type(uint256).max);
        _;
        _approveToken(lp_token, 1);
    }

    /// @notice Constructor
    /// @param _creditManager Credit manager address
    /// @param _curveDeposit Target Curve DepositZap contract address
    /// @param _lp_token Pool LP token address
    /// @param _nCoins Number of coins in the pool
    constructor(address _creditManager, address _curveDeposit, address _lp_token, uint256 _nCoins)
        CurveV1AdapterBase(_creditManager, _curveDeposit, _lp_token, address(0), _nCoins)
    {}

    /// @notice Removes liquidity from the pool in a single asset using deposit zap contract
    /// @param i Index of the token to withdraw from the pool
<<<<<<< HEAD
    /// @dev Unlike other adapters, approves the LP token to the target
    function remove_liquidity_one_coin(uint256, int128 i, uint256)
        external
        virtual
        override
        creditFacadeOnly
        withLPTokenApproval
    {
        _remove_liquidity_one_coin(i);
=======
    /// - Unlike other adapters, approves the LP token to the target
    /// @notice See more implementation details in CurveV1AdapterBase
    function remove_liquidity_one_coin(
        uint256, // _token_amount,
        int128 i,
        uint256 // min_amount
    ) public virtual override creditFacadeOnly withLPTokenApproval {
        address tokenOut = _get_token(i);
        _remove_liquidity_one_coin(tokenOut);
>>>>>>> 0370ffd7
    }

    /// @notice Removes all liquidity from the pool in a single asset using deposit zap contract
    /// @param i Index of the token to withdraw from the pool
<<<<<<< HEAD
    /// @param rateMinRAY Minimum exchange rate between LP token and received asset, scaled by 1e27
    /// @dev Unlike other adapters, approves the LP token to the target
    function remove_all_liquidity_one_coin(int128 i, uint256 rateMinRAY)
        external
=======
    /// @param minRateRAY The minimum exchange rate of the LP token to the received asset
    /// - Unlike other adapters, approves the LP token to the target
    /// @notice See more implementation details in CurveV1AdapterBase
    function remove_all_liquidity_one_coin(int128 i, uint256 minRateRAY)
        public
>>>>>>> 0370ffd7
        virtual
        override
        creditFacadeOnly
        withLPTokenApproval
    {
        _remove_all_liquidity_one_coin(i, rateMinRAY);
    }
}<|MERGE_RESOLUTION|>--- conflicted
+++ resolved
@@ -33,43 +33,23 @@
 
     /// @notice Removes liquidity from the pool in a single asset using deposit zap contract
     /// @param i Index of the token to withdraw from the pool
-<<<<<<< HEAD
     /// @dev Unlike other adapters, approves the LP token to the target
     function remove_liquidity_one_coin(uint256, int128 i, uint256)
-        external
+        public
         virtual
         override
         creditFacadeOnly
         withLPTokenApproval
     {
         _remove_liquidity_one_coin(i);
-=======
-    /// - Unlike other adapters, approves the LP token to the target
-    /// @notice See more implementation details in CurveV1AdapterBase
-    function remove_liquidity_one_coin(
-        uint256, // _token_amount,
-        int128 i,
-        uint256 // min_amount
-    ) public virtual override creditFacadeOnly withLPTokenApproval {
-        address tokenOut = _get_token(i);
-        _remove_liquidity_one_coin(tokenOut);
->>>>>>> 0370ffd7
     }
 
     /// @notice Removes all liquidity from the pool in a single asset using deposit zap contract
     /// @param i Index of the token to withdraw from the pool
-<<<<<<< HEAD
     /// @param rateMinRAY Minimum exchange rate between LP token and received asset, scaled by 1e27
     /// @dev Unlike other adapters, approves the LP token to the target
     function remove_all_liquidity_one_coin(int128 i, uint256 rateMinRAY)
-        external
-=======
-    /// @param minRateRAY The minimum exchange rate of the LP token to the received asset
-    /// - Unlike other adapters, approves the LP token to the target
-    /// @notice See more implementation details in CurveV1AdapterBase
-    function remove_all_liquidity_one_coin(int128 i, uint256 minRateRAY)
         public
->>>>>>> 0370ffd7
         virtual
         override
         creditFacadeOnly

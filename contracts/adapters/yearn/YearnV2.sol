// SPDX-License-Identifier: GPL-2.0-or-later
// Gearbox Protocol. Generalized leverage for DeFi protocols
// (c) Gearbox Foundation, 2023.
pragma solidity ^0.8.17;

import {IERC20} from "@openzeppelin/contracts/token/ERC20/IERC20.sol";

import {AbstractAdapter} from "../AbstractAdapter.sol";
import {AdapterType} from "@gearbox-protocol/sdk-gov/contracts/AdapterType.sol";

import {IYVault} from "../../integrations/yearn/IYVault.sol";
import {IYearnV2Adapter} from "../../interfaces/yearn/IYearnV2Adapter.sol";

/// @title Yearn V2 Vault adapter
/// @notice Implements logic allowing CAs to deposit into Yearn vaults
contract YearnV2Adapter is AbstractAdapter, IYearnV2Adapter {
    AdapterType public constant override _gearboxAdapterType = AdapterType.YEARN_V2;
    uint16 public constant override _gearboxAdapterVersion = 3_00;

    /// @notice Vault's underlying token address
    address public immutable override token;

    /// @notice Collateral token mask of underlying token in the credit manager
    uint256 public immutable override tokenMask;

    /// @notice Collateral token mask of yToken in the credit manager
    uint256 public immutable override yTokenMask;

    /// @notice Constructor
    /// @param _creditManager Credit manager address
    /// @param _vault Yearn vault address
    constructor(address _creditManager, address _vault)
        AbstractAdapter(_creditManager, _vault) // U:[YFI2-1]
    {
        token = IYVault(targetContract).token(); // U:[YFI2-1]
        tokenMask = _getMaskOrRevert(token); // U:[YFI2-1]
        yTokenMask = _getMaskOrRevert(_vault); // U:[YFI2-1]
    }

    // -------- //
    // DEPOSITS //
    // -------- //

    /// @notice Deposit the entire balance of underlying tokens into the vault, disables underlying
<<<<<<< HEAD
    function deposit() external override creditFacadeOnly returns (uint256 tokensToEnable, uint256 tokensToDisable) {
        (tokensToEnable, tokensToDisable) = _depositDiff(1);
    }

    /// @notice Deposit the entire balance of underlying tokens into the vault, except the specified amount
    function depositDiff(uint256 leftoverAmount)
        external
        override
        creditFacadeOnly
        returns (uint256 tokensToEnable, uint256 tokensToDisable)
    {
        (tokensToEnable, tokensToDisable) = _depositDiff(leftoverAmount);
    }

    /// @dev Internal implementation for `deposit` and `depositDiff`
    function _depositDiff(uint256 leftoverAmount) internal returns (uint256 tokensToEnable, uint256 tokensToDisable) {
        address creditAccount = _creditAccount(); // F: [AYV2-3]

        uint256 balance = IERC20(token).balanceOf(creditAccount);
        if (balance > leftoverAmount) {
            unchecked {
                (tokensToEnable, tokensToDisable) = _deposit(balance - leftoverAmount, leftoverAmount <= 1); // F: [AYV2-4]
=======
    function deposit()
        external
        override
        creditFacadeOnly // U:[YFI2-2]
        returns (uint256 tokensToEnable, uint256 tokensToDisable)
    {
        address creditAccount = _creditAccount(); // U:[YFI2-3]

        uint256 balance = IERC20(token).balanceOf(creditAccount); // U:[YFI2-3]
        if (balance > 1) {
            unchecked {
                (tokensToEnable, tokensToDisable) = _deposit(balance - 1, true); // U:[YFI2-3]
>>>>>>> a8cef61d
            }
        }
    }

    /// @notice Deposit given amount of underlying tokens into the vault
    /// @param amount Amount of underlying tokens to deposit
    function deposit(uint256 amount)
        external
        override
        creditFacadeOnly // U:[YFI2-2]
        returns (uint256 tokensToEnable, uint256 tokensToDisable)
    {
        (tokensToEnable, tokensToDisable) = _deposit(amount, false); // U:[YFI2-4]
    }

    /// @notice Deposit given amount of underlying tokens into the vault
    /// @param amount Amount of underlying tokens to deposit
    /// @dev Second param (`recipient`) is ignored because it can only be the credit account
    function deposit(uint256 amount, address)
        external
        override
        creditFacadeOnly // U:[YFI2-2]
        returns (uint256 tokensToEnable, uint256 tokensToDisable)
    {
        (tokensToEnable, tokensToDisable) = _deposit(amount, false); // U:[YFI2-5]
    }

    /// @dev Internal implementation of `deposit` functions
    ///      - underlying is approved before the call because vault needs permission to transfer it
    ///      - yToken is enabled after the call
    ///      - underlying is only disabled when depositing the entire balance
    function _deposit(uint256 amount, bool disableTokenIn)
        internal
        returns (uint256 tokensToEnable, uint256 tokensToDisable)
    {
        _approveToken(token, type(uint256).max); // U:[YFI2-3,4,5]
        _execute(abi.encodeWithSignature("deposit(uint256)", amount)); // U:[YFI2-3,4,5]
        _approveToken(token, 1); // U:[YFI2-3,4,5]
        (tokensToEnable, tokensToDisable) = (yTokenMask, disableTokenIn ? tokenMask : 0);
    }

    // ----------- //
    // WITHDRAWALS //
    // ----------- //

    /// @notice Withdraw the entire balance of underlying from the vault, disables yToken
<<<<<<< HEAD
    function withdraw() external override creditFacadeOnly returns (uint256 tokensToEnable, uint256 tokensToDisable) {
        (tokensToEnable, tokensToDisable) = _withdrawDiff(1);
    }

    /// @notice Withdraw the entire balance of underlying from the vault, except the specified amount
    function withdrawDiff(uint256 leftoverAmount)
        external
        override
        creditFacadeOnly
        returns (uint256 tokensToEnable, uint256 tokensToDisable)
    {
        (tokensToEnable, tokensToDisable) = _withdrawDiff(leftoverAmount);
    }

    /// @dev Internal implementation for `withdraw` and `withdrawDiff`
    function _withdrawDiff(uint256 leftoverAmount) internal returns (uint256 tokensToEnable, uint256 tokensToDisable) {
        address creditAccount = _creditAccount(); // F: [AYV2-3]
=======
    function withdraw()
        external
        override
        creditFacadeOnly // U:[YFI2-2]
        returns (uint256 tokensToEnable, uint256 tokensToDisable)
    {
        address creditAccount = _creditAccount(); // U:[YFI2-6]
>>>>>>> a8cef61d

        uint256 balance = IERC20(targetContract).balanceOf(creditAccount); // U:[YFI2-6]

        if (balance > leftoverAmount) {
            unchecked {
<<<<<<< HEAD
                (tokensToEnable, tokensToDisable) = _withdraw(balance - leftoverAmount, leftoverAmount <= 1); // F: [AYV2-7]
=======
                (tokensToEnable, tokensToDisable) = _withdraw(balance - 1, true); // U:[YFI2-6]
>>>>>>> a8cef61d
            }
        }
    }

    /// @notice Burn given amount of yTokens to withdraw corresponding amount of underlying from the vault
    /// @param maxShares Amout of yTokens to burn
    function withdraw(uint256 maxShares)
        external
        override
        creditFacadeOnly // U:[YFI2-2]
        returns (uint256 tokensToEnable, uint256 tokensToDisable)
    {
        (tokensToEnable, tokensToDisable) = _withdraw(maxShares, false); // U:[YFI2-7]
    }

    /// @notice Burn given amount of yTokens to withdraw corresponding amount of underlying from the vault
    /// @param maxShares Amout of yTokens to burn
    /// @dev Second param (`recipient`) is ignored because it can only be the credit account
    function withdraw(uint256 maxShares, address)
        external
        override
        creditFacadeOnly // U:[YFI2-2]
        returns (uint256 tokensToEnable, uint256 tokensToDisable)
    {
        (tokensToEnable, tokensToDisable) = _withdraw(maxShares, false); // U:[YFI2-8]
    }

    /// @notice Burn given amount of yTokens to withdraw corresponding amount of underlying from the vault
    /// @param maxShares Amout of yTokens to burn
    /// @param maxLoss Maximal slippage on withdrawal in basis points
    /// @dev Second param (`recipient`) is ignored because it can only be the credit account
    function withdraw(uint256 maxShares, address, uint256 maxLoss)
        external
        override
        creditFacadeOnly // U:[YFI2-2]
        returns (uint256 tokensToEnable, uint256 tokensToDisable)
    {
        address creditAccount = _creditAccount(); // U:[YFI2-9]
        (tokensToEnable, tokensToDisable) = _withdraw(maxShares, creditAccount, maxLoss); // U:[YFI2-9]
    }

    /// @dev Internal implementation of `withdraw` functions
    ///      - yToken is not approved because vault doesn't need permission to burn it
    ///      - underlying is enabled after the call
    ///      - yToken is only disabled when withdrawing the entire balance
    function _withdraw(uint256 maxShares, bool disableTokenIn)
        internal
        returns (uint256 tokensToEnable, uint256 tokensToDisable)
    {
        _execute(abi.encodeWithSignature("withdraw(uint256)", maxShares)); // U:[YFI2-6,7,8]
        (tokensToEnable, tokensToDisable) = (tokenMask, disableTokenIn ? yTokenMask : 0);
    }

    /// @dev Internal implementation of `withdraw` function with `maxLoss` argument
    ///      - yToken is not approved because vault doesn't need permission to burn it
    ///      - underlying is enabled after the call
    ///      - yToken is not disabled after the call
    function _withdraw(uint256 maxShares, address creditAccount, uint256 maxLoss)
        internal
        returns (uint256 tokensToEnable, uint256 tokensToDisable)
    {
        _execute(abi.encodeWithSignature("withdraw(uint256,address,uint256)", maxShares, creditAccount, maxLoss)); // U:[YFI2-9]
        (tokensToEnable, tokensToDisable) = (tokenMask, 0);
    }
}<|MERGE_RESOLUTION|>--- conflicted
+++ resolved
@@ -42,7 +42,6 @@
     // -------- //
 
     /// @notice Deposit the entire balance of underlying tokens into the vault, disables underlying
-<<<<<<< HEAD
     function deposit() external override creditFacadeOnly returns (uint256 tokensToEnable, uint256 tokensToDisable) {
         (tokensToEnable, tokensToDisable) = _depositDiff(1);
     }
@@ -59,26 +58,12 @@
 
     /// @dev Internal implementation for `deposit` and `depositDiff`
     function _depositDiff(uint256 leftoverAmount) internal returns (uint256 tokensToEnable, uint256 tokensToDisable) {
-        address creditAccount = _creditAccount(); // F: [AYV2-3]
+        address creditAccount = _creditAccount();
 
         uint256 balance = IERC20(token).balanceOf(creditAccount);
         if (balance > leftoverAmount) {
             unchecked {
-                (tokensToEnable, tokensToDisable) = _deposit(balance - leftoverAmount, leftoverAmount <= 1); // F: [AYV2-4]
-=======
-    function deposit()
-        external
-        override
-        creditFacadeOnly // U:[YFI2-2]
-        returns (uint256 tokensToEnable, uint256 tokensToDisable)
-    {
-        address creditAccount = _creditAccount(); // U:[YFI2-3]
-
-        uint256 balance = IERC20(token).balanceOf(creditAccount); // U:[YFI2-3]
-        if (balance > 1) {
-            unchecked {
-                (tokensToEnable, tokensToDisable) = _deposit(balance - 1, true); // U:[YFI2-3]
->>>>>>> a8cef61d
+                (tokensToEnable, tokensToDisable) = _deposit(balance - leftoverAmount, leftoverAmount <= 1);
             }
         }
     }
@@ -125,7 +110,6 @@
     // ----------- //
 
     /// @notice Withdraw the entire balance of underlying from the vault, disables yToken
-<<<<<<< HEAD
     function withdraw() external override creditFacadeOnly returns (uint256 tokensToEnable, uint256 tokensToDisable) {
         (tokensToEnable, tokensToDisable) = _withdrawDiff(1);
     }
@@ -142,26 +126,13 @@
 
     /// @dev Internal implementation for `withdraw` and `withdrawDiff`
     function _withdrawDiff(uint256 leftoverAmount) internal returns (uint256 tokensToEnable, uint256 tokensToDisable) {
-        address creditAccount = _creditAccount(); // F: [AYV2-3]
-=======
-    function withdraw()
-        external
-        override
-        creditFacadeOnly // U:[YFI2-2]
-        returns (uint256 tokensToEnable, uint256 tokensToDisable)
-    {
-        address creditAccount = _creditAccount(); // U:[YFI2-6]
->>>>>>> a8cef61d
+        address creditAccount = _creditAccount();
 
         uint256 balance = IERC20(targetContract).balanceOf(creditAccount); // U:[YFI2-6]
 
         if (balance > leftoverAmount) {
             unchecked {
-<<<<<<< HEAD
-                (tokensToEnable, tokensToDisable) = _withdraw(balance - leftoverAmount, leftoverAmount <= 1); // F: [AYV2-7]
-=======
-                (tokensToEnable, tokensToDisable) = _withdraw(balance - 1, true); // U:[YFI2-6]
->>>>>>> a8cef61d
+                (tokensToEnable, tokensToDisable) = _withdraw(balance - leftoverAmount, leftoverAmount <= 1);
             }
         }
     }

--- conflicted
+++ resolved
@@ -72,8 +72,7 @@
     {
         address creditAccount = _creditAccount(); // U:[AAVE2-4]
 
-<<<<<<< HEAD
-        (tokensToEnable, tokensToDisable) = _depositDiffInternal(creditAccount, asset, 1); // F: [AAV2LP-4]
+        (tokensToEnable, tokensToDisable) = _depositDiffInternal(creditAccount, asset, 1); // U:[AAVE2-4]
     }
 
     /// @dev Internal implementation of `depositDiff` and `depositAll`.
@@ -90,15 +89,6 @@
         }
 
         (tokensToEnable, tokensToDisable) = _deposit(creditAccount, asset, amount, leftoverAmount <= 1);
-=======
-        uint256 amount = IERC20(asset).balanceOf(creditAccount); // U:[AAVE2-4]
-        if (amount <= 1) return (0, 0);
-        unchecked {
-            --amount; // U:[AAVE2-4]
-        }
-
-        (tokensToEnable, tokensToDisable) = _deposit(creditAccount, asset, amount, true); // U:[AAVE2-4]
->>>>>>> a8cef61d
     }
 
     /// @dev Internal implementation of all deposit functions
@@ -135,11 +125,7 @@
     {
         address creditAccount = _creditAccount(); // U:[AAVE2-5A,5B]
         if (amount == type(uint256).max) {
-<<<<<<< HEAD
-            (tokensToEnable, tokensToDisable) = _withdrawDiffInternal(creditAccount, asset, 1); // F: [AAV2LP-5B]
-=======
-            (tokensToEnable, tokensToDisable) = _withdrawAll(creditAccount, asset); // U:[AAVE2-5B]
->>>>>>> a8cef61d
+            (tokensToEnable, tokensToDisable) = _withdrawDiffInternal(creditAccount, asset, 1); // U:[AAVE2-5B]
         } else {
             (tokensToEnable, tokensToDisable) = _withdraw(creditAccount, asset, amount); // U:[AAVE2-5A]
         }
@@ -166,13 +152,8 @@
         creditFacadeOnly // U:[AAVE2-2]
         returns (uint256 tokensToEnable, uint256 tokensToDisable)
     {
-<<<<<<< HEAD
         address creditAccount = _creditAccount();
-        (tokensToEnable, tokensToDisable) = _withdrawDiffInternal(creditAccount, asset, 1); // F: [AAV2LP-6]
-=======
-        address creditAccount = _creditAccount(); // U:[AAVE2-6]
-        (tokensToEnable, tokensToDisable) = _withdrawAll(creditAccount, asset); // U:[AAVE2-6]
->>>>>>> a8cef61d
+        (tokensToEnable, tokensToDisable) = _withdrawDiffInternal(creditAccount, asset, 1); // U:[AAVE2-6]
     }
 
     /// @dev Internal implementation of `withdraw` functionality
@@ -198,7 +179,6 @@
         returns (uint256 tokensToEnable, uint256 tokensToDisable)
     {
         address aToken = _aToken(asset);
-<<<<<<< HEAD
         uint256 amount = IERC20(aToken).balanceOf(creditAccount);
         if (amount <= leftoverAmount) return (0, 0);
         unchecked {
@@ -207,16 +187,6 @@
 
         (tokensToEnable, tokensToDisable,) =
             _executeSwapNoApprove(aToken, asset, _encodeWithdraw(creditAccount, asset, amount), leftoverAmount <= 1);
-=======
-        uint256 amount = IERC20(aToken).balanceOf(creditAccount); // U:[AAVE2-5B,6]
-        if (amount <= 1) return (0, 0);
-        unchecked {
-            --amount; // U:[AAVE2-5B,6]
-        }
-
-        (tokensToEnable, tokensToDisable,) =
-            _executeSwapNoApprove(aToken, asset, _encodeWithdraw(creditAccount, asset, amount), true); // U:[AAVE2-5B,6]
->>>>>>> a8cef61d
     }
 
     /// @dev Returns calldata for `ILendingPool.withdraw` call

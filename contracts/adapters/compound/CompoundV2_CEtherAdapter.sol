--- conflicted
+++ resolved
@@ -60,7 +60,6 @@
     /// @dev Internal implementation of `mintDiff`
     ///      - WETH is approved before the call because Gateway needs permission to transfer it
     ///      - cETH is enabled after the call
-<<<<<<< HEAD
     ///      - WETH is disabled after the call if leftoverAmount <= 1
     function _mintDiff(uint256 leftoverAmount)
         internal
@@ -79,22 +78,6 @@
         error = abi.decode(_execute(_encodeMint(amount)), (uint256));
         _approveToken(underlying, 1);
         (tokensToEnable, tokensToDisable) = (cTokenMask, leftoverAmount <= 1 ? tokenMask : 0);
-=======
-    ///      - WETH is disabled after the call because operation spends the entire balance
-    function _mintAll() internal override returns (uint256 tokensToEnable, uint256 tokensToDisable, uint256 error) {
-        address creditAccount = _creditAccount(); // U:[COMP2E-5]
-
-        uint256 amount = IERC20(underlying).balanceOf(creditAccount); // U:[COMP2E-5]
-        if (amount <= 1) return (0, 0, 0);
-        unchecked {
-            --amount; // U:[COMP2E-5]
-        }
-
-        _approveToken(underlying, type(uint256).max); // U:[COMP2E-5]
-        error = abi.decode(_execute(_encodeMint(amount)), (uint256)); // U:[COMP2E-5]
-        _approveToken(underlying, 1); // U:[COMP2E-5]
-        (tokensToEnable, tokensToDisable) = (cTokenMask, tokenMask);
->>>>>>> a8cef61d
     }
 
     /// @dev Internal implementation of `redeem`
@@ -115,7 +98,6 @@
     /// @dev Internal implementation of `redeemDiff`
     ///      - cETH is approved before the call because Gateway needs permission to transfer it
     ///      - WETH is enabled after the call
-<<<<<<< HEAD
     ///      - cETH is disabled after the call if leftoverAmount <= 1
     function _redeemDiff(uint256 leftoverAmount)
         internal
@@ -134,22 +116,6 @@
         error = abi.decode(_execute(_encodeRedeem(amount)), (uint256));
         _approveToken(cToken, 1);
         (tokensToEnable, tokensToDisable) = (tokenMask, leftoverAmount <= 1 ? cTokenMask : 0);
-=======
-    ///      - cETH is disabled after the call because operation spends the entire balance
-    function _redeemAll() internal override returns (uint256 tokensToEnable, uint256 tokensToDisable, uint256 error) {
-        address creditAccount = _creditAccount(); // U:[COMP2E-7]
-
-        uint256 amount = ICEther(cToken).balanceOf(creditAccount); // U:[COMP2E-7]
-        if (amount <= 1) return (0, 0, 0);
-        unchecked {
-            --amount; // U:[COMP2E-7]
-        }
-
-        _approveToken(cToken, type(uint256).max); // U:[COMP2E-7]
-        error = abi.decode(_execute(_encodeRedeem(amount)), (uint256)); // U:[COMP2E-7]
-        _approveToken(cToken, 1); // U:[COMP2E-7]
-        (tokensToEnable, tokensToDisable) = (tokenMask, cTokenMask);
->>>>>>> a8cef61d
     }
 
     /// @dev Internal implementation of `redeemUnderlying`

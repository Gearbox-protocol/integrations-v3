// SPDX-License-Identifier: GPL-2.0-or-later
// Gearbox Protocol. Generalized leverage for DeFi protocols
// (c) Gearbox Foundation, 2023.
pragma solidity ^0.8.17;

import {IERC20} from "@openzeppelin/contracts/token/ERC20/IERC20.sol";

import {AdapterType} from "@gearbox-protocol/sdk-gov/contracts/AdapterType.sol";

import {CompoundV2_CTokenAdapter} from "./CompoundV2_CTokenAdapter.sol";
import {ICErc20} from "../../integrations/compound/ICErc20.sol";
import {ICompoundV2_CTokenAdapter} from "../../interfaces/compound/ICompoundV2_CTokenAdapter.sol";

/// @title Compound V2 CErc20 adapter
contract CompoundV2_CErc20Adapter is CompoundV2_CTokenAdapter {
    AdapterType public constant override _gearboxAdapterType = AdapterType.COMPOUND_V2_CERC20;
    uint16 public constant override _gearboxAdapterVersion = 3_00;

    /// @notice cToken's underlying token
    address public immutable override underlying;

    /// @notice Collateral token mask of underlying token in the credit manager
    uint256 public immutable override tokenMask;

    /// @notice Collateral token mask of cToken in the credit manager
    uint256 public immutable override cTokenMask;

    /// @notice Constructor
    /// @param _creditManager Credit manager address
    /// @param _cToken CErc20 token address
    constructor(address _creditManager, address _cToken)
        CompoundV2_CTokenAdapter(_creditManager, _cToken) // U:[COMP2T-1]
    {
        underlying = ICErc20(targetContract).underlying(); // U:[COMP2T-1]

        cTokenMask = _getMaskOrRevert(targetContract); // U:[COMP2T-1]
        tokenMask = _getMaskOrRevert(underlying); // U:[COMP2T-1]
    }

    /// @notice cToken that this adapter is connected to
    function cToken() external view override returns (address) {
        return targetContract; // U:[COMP2T-1]
    }

    /// @dev Internal implementation of `mint`
    ///      - underlying is approved before the call because cToken needs permission to transfer it
    ///      - cToken is enabled after the call
    ///      - underlying is not disabled after the call because operation doesn't spend the entire balance
    function _mint(uint256 amount)
        internal
        override
        returns (uint256 tokensToEnable, uint256 tokensToDisable, uint256 error)
    {
        _approveToken(underlying, type(uint256).max); // U:[COMP2T-4]
        error = abi.decode(_execute(_encodeMint(amount)), (uint256)); // U:[COMP2T-4]
        _approveToken(underlying, 1); // U:[COMP2T-4]
        (tokensToEnable, tokensToDisable) = (cTokenMask, 0);
    }

    /// @dev Internal implementation of `mintDiff`
    ///      - underlying is approved before the call because cToken needs permission to transfer it
    ///      - cToken is enabled after the call
<<<<<<< HEAD
    ///      - underlying is disabled after the call if leftoverAmount <= 1
    function _mintDiff(uint256 leftoverAmount)
        internal
        override
        returns (uint256 tokensToEnable, uint256 tokensToDisable, uint256 error)
    {
        address creditAccount = _creditAccount();

        uint256 amount = IERC20(underlying).balanceOf(creditAccount);
        if (amount <= leftoverAmount) return (0, 0, 0);
        unchecked {
            amount -= leftoverAmount;
        }

        _approveToken(underlying, type(uint256).max);
        error = abi.decode(_execute(_encodeMint(amount)), (uint256));
        _approveToken(underlying, 1);
        (tokensToEnable, tokensToDisable) = (cTokenMask, leftoverAmount <= 1 ? tokenMask : 0);
=======
    ///      - underlying is disabled after the call because operation spends the entire balance
    function _mintAll() internal override returns (uint256 tokensToEnable, uint256 tokensToDisable, uint256 error) {
        address creditAccount = _creditAccount(); // U:[COMP2T-5]

        uint256 amount = IERC20(underlying).balanceOf(creditAccount); // U:[COMP2T-5]
        if (amount <= 1) return (0, 0, 0);
        unchecked {
            --amount; // U:[COMP2T-5]
        }

        _approveToken(underlying, type(uint256).max); // U:[COMP2T-5]
        error = abi.decode(_execute(_encodeMint(amount)), (uint256)); // U:[COMP2T-5]
        _approveToken(underlying, 1); // U:[COMP2T-5]
        (tokensToEnable, tokensToDisable) = (cTokenMask, tokenMask);
>>>>>>> a8cef61d
    }

    /// @dev Internal implementation of `redeem`
    ///      - cToken is not approved before the call because cToken doesn't need permission to burn it
    ///      - underlying is enabled after the call
    ///      - cToken is not disabled after the call because operation doesn't spend the entire balance
    function _redeem(uint256 amount)
        internal
        override
        returns (uint256 tokensToEnable, uint256 tokensToDisable, uint256 error)
    {
        error = abi.decode(_execute(_encodeRedeem(amount)), (uint256)); // U:[COMP2T-6]
        (tokensToEnable, tokensToDisable) = (tokenMask, 0);
    }

    /// @dev Internal implementation of `redeemDiff`
    ///      - cToken is not approved before the call because cToken doesn't need permission to burn it
    ///      - underlying is enabled after the call
    ///      - cToken is disabled after the call because operation spends the entire balance
<<<<<<< HEAD
    function _redeemDiff(uint256 leftoverAmount)
        internal
        override
        returns (uint256 tokensToEnable, uint256 tokensToDisable, uint256 error)
    {
        address creditAccount = _creditAccount();

        uint256 amount = ICErc20(targetContract).balanceOf(creditAccount);
        if (amount <= leftoverAmount) return (0, 0, 0);
        unchecked {
            amount -= leftoverAmount;
        }

        error = abi.decode(_execute(_encodeRedeem(amount)), (uint256));
        (tokensToEnable, tokensToDisable) = (tokenMask, leftoverAmount <= 1 ? cTokenMask : 0);
=======
    function _redeemAll() internal override returns (uint256 tokensToEnable, uint256 tokensToDisable, uint256 error) {
        address creditAccount = _creditAccount(); // U:[COMP2T-7]

        uint256 amount = ICErc20(targetContract).balanceOf(creditAccount); // U:[COMP2T-7]
        if (amount <= 1) return (0, 0, 0);
        unchecked {
            --amount; // U:[COMP2T-6]
        }

        error = abi.decode(_execute(_encodeRedeem(amount)), (uint256)); // U:[COMP2T-7]
        (tokensToEnable, tokensToDisable) = (tokenMask, cTokenMask);
>>>>>>> a8cef61d
    }

    /// @dev Internal implementation of `redeemUnderlying`
    ///      - cToken is not approved before the call because cToken doesn't need permission to burn it
    ///      - underlying is enabled after the call
    ///      - cToken is not disabled after the call because operation doesn't spend the entire balance
    function _redeemUnderlying(uint256 amount)
        internal
        override
        returns (uint256 tokensToEnable, uint256 tokensToDisable, uint256 error)
    {
        error = abi.decode(_execute(_encodeRedeemUnderlying(amount)), (uint256)); // U:[COMP2T-8]
        (tokensToEnable, tokensToDisable) = (tokenMask, 0);
    }
}<|MERGE_RESOLUTION|>--- conflicted
+++ resolved
@@ -60,7 +60,6 @@
     /// @dev Internal implementation of `mintDiff`
     ///      - underlying is approved before the call because cToken needs permission to transfer it
     ///      - cToken is enabled after the call
-<<<<<<< HEAD
     ///      - underlying is disabled after the call if leftoverAmount <= 1
     function _mintDiff(uint256 leftoverAmount)
         internal
@@ -79,22 +78,6 @@
         error = abi.decode(_execute(_encodeMint(amount)), (uint256));
         _approveToken(underlying, 1);
         (tokensToEnable, tokensToDisable) = (cTokenMask, leftoverAmount <= 1 ? tokenMask : 0);
-=======
-    ///      - underlying is disabled after the call because operation spends the entire balance
-    function _mintAll() internal override returns (uint256 tokensToEnable, uint256 tokensToDisable, uint256 error) {
-        address creditAccount = _creditAccount(); // U:[COMP2T-5]
-
-        uint256 amount = IERC20(underlying).balanceOf(creditAccount); // U:[COMP2T-5]
-        if (amount <= 1) return (0, 0, 0);
-        unchecked {
-            --amount; // U:[COMP2T-5]
-        }
-
-        _approveToken(underlying, type(uint256).max); // U:[COMP2T-5]
-        error = abi.decode(_execute(_encodeMint(amount)), (uint256)); // U:[COMP2T-5]
-        _approveToken(underlying, 1); // U:[COMP2T-5]
-        (tokensToEnable, tokensToDisable) = (cTokenMask, tokenMask);
->>>>>>> a8cef61d
     }
 
     /// @dev Internal implementation of `redeem`
@@ -114,7 +97,6 @@
     ///      - cToken is not approved before the call because cToken doesn't need permission to burn it
     ///      - underlying is enabled after the call
     ///      - cToken is disabled after the call because operation spends the entire balance
-<<<<<<< HEAD
     function _redeemDiff(uint256 leftoverAmount)
         internal
         override
@@ -130,19 +112,6 @@
 
         error = abi.decode(_execute(_encodeRedeem(amount)), (uint256));
         (tokensToEnable, tokensToDisable) = (tokenMask, leftoverAmount <= 1 ? cTokenMask : 0);
-=======
-    function _redeemAll() internal override returns (uint256 tokensToEnable, uint256 tokensToDisable, uint256 error) {
-        address creditAccount = _creditAccount(); // U:[COMP2T-7]
-
-        uint256 amount = ICErc20(targetContract).balanceOf(creditAccount); // U:[COMP2T-7]
-        if (amount <= 1) return (0, 0, 0);
-        unchecked {
-            --amount; // U:[COMP2T-6]
-        }
-
-        error = abi.decode(_execute(_encodeRedeem(amount)), (uint256)); // U:[COMP2T-7]
-        (tokensToEnable, tokensToDisable) = (tokenMask, cTokenMask);
->>>>>>> a8cef61d
     }
 
     /// @dev Internal implementation of `redeemUnderlying`

// SPDX-License-Identifier: GPL-2.0-or-later
// Gearbox Protocol. Generalized leverage for DeFi protocols
// (c) Gearbox Foundation, 2023.
pragma solidity ^0.8.17;

import {AbstractAdapter} from "../AbstractAdapter.sol";

import {ICErc20Actions} from "../../integrations/compound/ICErc20.sol";
import {ICompoundV2_CTokenAdapter} from "../../interfaces/compound/ICompoundV2_CTokenAdapter.sol";

/// @title Compound V2 cToken adapter
/// @notice Implements logic allowing CAs to interact with Compound's cTokens
/// @dev Abstract base contract for CErc20 and CEther adapters
abstract contract CompoundV2_CTokenAdapter is AbstractAdapter, ICompoundV2_CTokenAdapter {
    /// @notice Constructor
    /// @param _creditManager Credit manager address
    /// @param _targetContract Target contract address, must implement `ICErc20Actions`
    constructor(address _creditManager, address _targetContract)
        AbstractAdapter(_creditManager, _targetContract) // U:[COMP2-1]
    {}

    /// @dev Reverts if CToken operation produced non-zero error code
    function _revertOnError(uint256 error) internal pure {
        if (error != 0) revert CTokenError(error); // U:[COMP2-3]
    }

    // ------- //
    // MINTING //
    // ------- //

    /// @notice Deposit given amount of underlying tokens into Compound in exchange for cTokens
    /// @param amount Amount of underlying tokens to deposit
    function mint(uint256 amount)
        external
        override
        creditFacadeOnly // U:[COMP2-2]
        returns (uint256 tokensToEnable, uint256 tokensToDisable)
    {
        uint256 error;
        (tokensToEnable, tokensToDisable, error) = _mint(amount); // U:[COMP2-4]
        _revertOnError(error); // U:[COMP2-3]
    }

    /// @notice Deposit all underlying tokens into Compound in exchange for cTokens, except for specified amount
    /// @param leftoverAmount Amount of underlying tokens to keep on the account
    function mintDiff(uint256 leftoverAmount)
        external
        override
        creditFacadeOnly // F: [ACV2CT-1]
        returns (uint256 tokensToEnable, uint256 tokensToDisable)
    {
        uint256 error;
        (tokensToEnable, tokensToDisable, error) = _mintDiff(leftoverAmount);
        _revertOnError(error);
    }

    /// @notice Deposit all underlying tokens into Compound in exchange for cTokens, disables underlying
    function mintAll()
        external
        override
        creditFacadeOnly // U:[COMP2-2]
        returns (uint256 tokensToEnable, uint256 tokensToDisable)
    {
        uint256 error;
<<<<<<< HEAD
        (tokensToEnable, tokensToDisable, error) = _mintDiff(1); // F: [ACV2CT-4, ACV2CT-5]
        _revertOnError(error);
=======
        (tokensToEnable, tokensToDisable, error) = _mintAll(); // U:[COMP2-5]
        _revertOnError(error); // U:[COMP2-3]
>>>>>>> a8cef61d
    }

    /// @dev Internal implementation of `mint`
    ///      Since minting process might be different for CErc20 and CEther,
    ///      it's up to deriving adapters to implement this function
    function _mint(uint256 amount)
        internal
        virtual
        returns (uint256 tokensToEnable, uint256 tokensToDisable, uint256 error);

    /// @dev Internal implementation of `mintDiff`
    ///      Since minting process might be different for CErc20 and CEther,
    ///      it's up to deriving adapters to implement this function
    function _mintDiff(uint256 leftoverAmount)
        internal
        virtual
        returns (uint256 tokensToEnable, uint256 tokensToDisable, uint256 error);

    /// @dev Encodes calldata for `ICErc20Actions.mint` call
    function _encodeMint(uint256 amount) internal pure returns (bytes memory callData) {
        callData = abi.encodeCall(ICErc20Actions.mint, (amount)); // U:[COMP2-4,5]
    }

    // --------- //
    // REDEEMING //
    // --------- //

    /// @notice Burn given amount of cTokens to withdraw underlying from Compound
    /// @param amount Amount of cTokens to burn
    function redeem(uint256 amount)
        external
        override
        creditFacadeOnly // U:[COMP2-2]
        returns (uint256 tokensToEnable, uint256 tokensToDisable)
    {
        uint256 error;
        (tokensToEnable, tokensToDisable, error) = _redeem(amount); // U:[COMP2-6]
        _revertOnError(error); // U:[COMP2-3]
    }

    /// @notice Withdraw all underlying tokens from Compound, except the specified amount, and burn cTokens
    /// @param leftoverAmount Amount of cToken to leave on the account
    function redeemDiff(uint256 leftoverAmount)
        external
        override
        creditFacadeOnly // F: [ACV2CT-1]
        returns (uint256 tokensToEnable, uint256 tokensToDisable)
    {
        uint256 error;
        (tokensToEnable, tokensToDisable, error) = _redeemDiff(leftoverAmount);
        _revertOnError(error);
    }

    /// @notice Withdraw all underlying tokens from Compound and burn cTokens, disables cToken
    function redeemAll()
        external
        override
        creditFacadeOnly // U:[COMP2-2]
        returns (uint256 tokensToEnable, uint256 tokensToDisable)
    {
        uint256 error;
<<<<<<< HEAD
        (tokensToEnable, tokensToDisable, error) = _redeemDiff(1); // F: [ACV2CT-8, ACV2CT-9]
        _revertOnError(error);
=======
        (tokensToEnable, tokensToDisable, error) = _redeemAll(); // U:[COMP2-7]
        _revertOnError(error); // U:[COMP2-3]
>>>>>>> a8cef61d
    }

    /// @dev Internal implementation of `redeem`
    ///      Since redeeming process might be different for CErc20 and CEther,
    ///      it's up to deriving adapters to implement this function
    function _redeem(uint256 amount)
        internal
        virtual
        returns (uint256 tokensToEnable, uint256 tokensToDisable, uint256 error);

    /// @dev Internal implementation of `redeemAll`
    ///      Since redeeming process might be different for CErc20 and CEther,
    ///      it's up to deriving adapters to implement this function
    function _redeemDiff(uint256 leftoverAmount)
        internal
        virtual
        returns (uint256 tokensToEnable, uint256 tokensToDisable, uint256 error);

    /// @dev Encodes calldata for `ICErc20Actions.redeem` call
    function _encodeRedeem(uint256 amount) internal pure returns (bytes memory callData) {
        callData = abi.encodeCall(ICErc20Actions.redeem, (amount)); // U:[COMP2-6,7]
    }

    // -------------------- //
    // REDEEMING UNDERLYING //
    // -------------------- //

    /// @notice Burn cTokens to withdraw given amount of underlying from Compound
    /// @param amount Amount of underlying to withdraw
    function redeemUnderlying(uint256 amount)
        external
        override
        creditFacadeOnly // U:[COMP2-2]
        returns (uint256 tokensToEnable, uint256 tokensToDisable)
    {
        uint256 error;
        (tokensToEnable, tokensToDisable, error) = _redeemUnderlying(amount); // U:[COMP2-8]
        _revertOnError(error); // U:[COMP2-3]
    }

    /// @dev Internal implementation of `redeemUnderlying`
    ///      Since redeeming process might be different for CErc20 and CEther,
    ///      it's up to deriving adapters to implement this function
    function _redeemUnderlying(uint256 amount)
        internal
        virtual
        returns (uint256 tokensToEnable, uint256 tokensToDisable, uint256 error);

    /// @dev Encodes calldata for `ICErc20Actions.redeemUnderlying` call
    function _encodeRedeemUnderlying(uint256 amount) internal pure returns (bytes memory callData) {
        callData = abi.encodeCall(ICErc20Actions.redeemUnderlying, (amount)); // U:[COMP2-8]
    }
}<|MERGE_RESOLUTION|>--- conflicted
+++ resolved
@@ -62,13 +62,8 @@
         returns (uint256 tokensToEnable, uint256 tokensToDisable)
     {
         uint256 error;
-<<<<<<< HEAD
-        (tokensToEnable, tokensToDisable, error) = _mintDiff(1); // F: [ACV2CT-4, ACV2CT-5]
+        (tokensToEnable, tokensToDisable, error) = _mintDiff(1); // U:[COMP2-5]
         _revertOnError(error);
-=======
-        (tokensToEnable, tokensToDisable, error) = _mintAll(); // U:[COMP2-5]
-        _revertOnError(error); // U:[COMP2-3]
->>>>>>> a8cef61d
     }
 
     /// @dev Internal implementation of `mint`
@@ -130,13 +125,8 @@
         returns (uint256 tokensToEnable, uint256 tokensToDisable)
     {
         uint256 error;
-<<<<<<< HEAD
-        (tokensToEnable, tokensToDisable, error) = _redeemDiff(1); // F: [ACV2CT-8, ACV2CT-9]
+        (tokensToEnable, tokensToDisable, error) = _redeemDiff(1); // // U:[COMP2-7]
         _revertOnError(error);
-=======
-        (tokensToEnable, tokensToDisable, error) = _redeemAll(); // U:[COMP2-7]
-        _revertOnError(error); // U:[COMP2-3]
->>>>>>> a8cef61d
     }
 
     /// @dev Internal implementation of `redeem`

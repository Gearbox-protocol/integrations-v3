--- conflicted
+++ resolved
@@ -64,33 +64,18 @@
     }
 
     /// @notice Wraps the entire balance of stETH into wstETH, disables stETH
-<<<<<<< HEAD
     function wrapAll() external override creditFacadeOnly returns (uint256 tokensToEnable, uint256 tokensToDisable) {
         (tokensToEnable, tokensToDisable) = _wrapDiff(1);
     }
 
     /// @dev Internal implementation for `wrapDiff` and `wrapAll`.
     function _wrapDiff(uint256 leftoverAmount) internal returns (uint256 tokensToEnable, uint256 tokensToDisable) {
-        address creditAccount = _creditAccount(); // F: [AWSTV1-3]
+        address creditAccount = _creditAccount();
 
         uint256 balance = IERC20(stETH).balanceOf(creditAccount);
         if (balance > leftoverAmount) {
             unchecked {
-                (tokensToEnable, tokensToDisable) = _wrap(balance - leftoverAmount, leftoverAmount <= 1); // F: [AWSTV1-4]
-=======
-    function wrapAll()
-        external
-        override
-        creditFacadeOnly // U:[LDO1W-2]
-        returns (uint256 tokensToEnable, uint256 tokensToDisable)
-    {
-        address creditAccount = _creditAccount(); // U:[LDO1W-4]
-
-        uint256 balance = IERC20(stETH).balanceOf(creditAccount); // U:[LDO1W-4]
-        if (balance > 1) {
-            unchecked {
-                (tokensToEnable, tokensToDisable) = _wrap(balance - 1, true); // U:[LDO1W-4]
->>>>>>> a8cef61d
+                (tokensToEnable, tokensToDisable) = _wrap(balance - leftoverAmount, leftoverAmount <= 1);
             }
         }
     }
@@ -136,33 +121,18 @@
     }
 
     /// @notice Unwraps the entire balance of wstETH to stETH, disables wstETH
-<<<<<<< HEAD
     function unwrapAll() external override creditFacadeOnly returns (uint256 tokensToEnable, uint256 tokensToDisable) {
         (tokensToEnable, tokensToDisable) = _unwrapDiff(1);
     }
 
     /// @dev Internal implementation for `unwrapDiff` and `unwrapAll`.
     function _unwrapDiff(uint256 leftoverAmount) internal returns (uint256 tokensToEnable, uint256 tokensToDisable) {
-        address creditAccount = _creditAccount(); // F: [AWSTV1-3]
+        address creditAccount = _creditAccount();
 
         uint256 balance = IERC20(targetContract).balanceOf(creditAccount);
         if (balance > leftoverAmount) {
             unchecked {
-                (tokensToEnable, tokensToDisable) = _unwrap(balance - leftoverAmount, leftoverAmount <= 1); // F: [AWSTV1-6]
-=======
-    function unwrapAll()
-        external
-        override
-        creditFacadeOnly // U:[LDO1W-2]
-        returns (uint256 tokensToEnable, uint256 tokensToDisable)
-    {
-        address creditAccount = _creditAccount(); // U:[LDO1W-6]
-
-        uint256 balance = IERC20(targetContract).balanceOf(creditAccount); // U:[LDO1W-6]
-        if (balance > 1) {
-            unchecked {
-                (tokensToEnable, tokensToDisable) = _unwrap(balance - 1, true); // U:[LDO1W-6]
->>>>>>> a8cef61d
+                (tokensToEnable, tokensToDisable) = _unwrap(balance - leftoverAmount, leftoverAmount <= 1);
             }
         }
     }

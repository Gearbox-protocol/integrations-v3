--- conflicted
+++ resolved
@@ -49,21 +49,12 @@
   },
   creditManagers: [
     {
-<<<<<<< HEAD
       name: "Trade WETH SmartShort v3",
       degenNft: false,
       expirationDate: undefined,
       minDebt: (BigInt(1e4) * POOL_DECIMALS) / POOL_DIVIDER,
       maxDebt: (BigInt(2e6) * POOL_DECIMALS) / POOL_DIVIDER,
       poolLimit: (BigInt(30_000_000) / POOL_DIVIDER) * POOL_DECIMALS,
-=======
-      name: "Trade WETH v3",
-      degenNft: false,
-      expirationDate: undefined,
-      minDebt: (BigInt(1e4) * POOL_DECIMALS) / POOL_DIVIDER,
-      maxDebt: (BigInt(1e6) * POOL_DECIMALS) / POOL_DIVIDER,
-      poolLimit: (BigInt(20_000_000) * POOL_DECIMALS) / POOL_DIVIDER,
->>>>>>> 0b83a6ee
       collateralTokens: [
         {
           token: "USDC",

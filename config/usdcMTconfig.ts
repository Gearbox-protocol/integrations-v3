--- conflicted
+++ resolved
@@ -189,13 +189,8 @@
       degenNft: false,
       expirationDate: undefined,
       minDebt: (BigInt(1e4) * POOL_DECIMALS) / POOL_DIVIDER,
-<<<<<<< HEAD
       maxDebt: (BigInt(1e5) * POOL_DECIMALS) / POOL_DIVIDER,
       poolLimit: (BigInt(5_000_000) * POOL_DECIMALS) / POOL_DIVIDER,
-=======
-      maxDebt: (BigInt(1e6) * POOL_DECIMALS) / POOL_DIVIDER,
-      poolLimit: (BigInt(20_000_000) * POOL_DECIMALS) / POOL_DIVIDER,
->>>>>>> 0b83a6ee
       collateralTokens: [
         {
           token: "WETH",
